--- conflicted
+++ resolved
@@ -360,11 +360,8 @@
     """
     def __init__(self, module):
         super().__init__(module)
-<<<<<<< HEAD
         self.supported_states = ["merged", "deleted"]
-=======
         self.device_type = None
->>>>>>> fea4e6de
 
     def validate_input(self, state=None):
 
