#!/usr/bin/python
# -*- coding: utf-8 -*-

# Copyright (c) 2024, Cisco Systems
# GNU General Public License v3.0+ (see LICENSE or https://www.gnu.org/licenses/gpl-3.0.txt)
from __future__ import absolute_import, division, print_function

__metaclass__ = type
__author__ = ("Abinash Mishra, Madhan Sankaranarayanan, Syed Khadeer Ahmed, Ajith Andrew J")

DOCUMENTATION = r"""
---
module: provision_workflow_manager
short_description: Resource module for provision related functions
description:
- Manage operations related to wired and wireless provisioning
- API to re-provision provisioned devices
- API to un-provision provisioned devices
version_added: '6.6.0'
extends_documentation_fragment:
  - cisco.dnac.workflow_manager_params
author: Abinash Mishra (@abimishr)
        Madhan Sankaranarayanan (@madhansansel)
        Syed Khadeer Ahmed(@syed-khadeerahmed)
        Ajith Andrew J (@ajithandrewj)
options:
  config_verify:
    description: Set to true to verify the Cisco Catalyst Center config after applying the playbook config.
    type: bool
    default: false
  state:
    description: The state of Cisco Catalyst Center after module completion.
    type: str
    choices: [ merged, deleted ]
    default: merged
  config:
    description:
    - List of details of device being managed.
    type: list
    elements: dict
    required: true
    suboptions:
        management_ip_address:
            description: Management Ip Address of the device.
            type: str
            required: true
        provisioning:
            description:
                - Specifies whether the user intends to perform site assignment only or full provisioning for a wired device.
                - Set to 'false' to carry out site assignment only.
                - Set to 'true' to proceed with provisioning to a site.
            type: bool
            required: false
            default: true
        force_provisioning:
            description:
                - Determines whether to force reprovisioning of a device.
                - A device cannot be re-provisioned to a different site.
                - The 'provisioning' option should not be set to 'false' for 'force_provisioning' to take effect.
                - Applicable only for wired devices.
                - Set to 'true' to enforce reprovisioning, even if the device is already provisioned.
                - Set to 'false' to skip provisioning for devices that are already provisioned.
            type: bool
            required: false
            default: false
        site_name_hierarchy:
            description: Name of the site where the device will be added. This parameter is required for provisioning the device and assigning it to a site.
            type: str
            required: true
        managed_ap_locations:
            description:
                - Location of the sites allocated for the APs.
                - This is mandatory for provisioning of wireless devices.
            type: list
            elements: str
        dynamic_interfaces:
            description: Interface details of the controller
            type: list
            elements: dict
            suboptions:
                interface_ip_address:
                    description: Ip Address allocated to the interface
                    type: str
                interface_netmask_in_c_i_d_r:
                    description: Ip Address allocated to the interface
                    type: int
                interface_gateway:
                    description: Ip Address allocated to the interface
                    type: str
                lag_or_port_number:
                    description: Ip Address allocated to the interface
                    type: int
                vlan_id:
                    description: Ip Address allocated to the interface
                    type: int
                interface_name:
                    description: Ip Address allocated to the interface
                    type: str

requirements:
- dnacentersdk == 2.4.5
- python >= 3.9
notes:
  - SDK Methods used are
    sites.Sites.get_site,
    devices.Devices.get_network_device_by_ip,
    task.Task.get_task_by_id,
    sda.Sda.get_provisioned_wired_device,
    sda.Sda.re_provision_wired_device,
    sda.Sda.provision_wired_device,
    wireless.Wireless.provision

  - Paths used are
    get /dna/intent/api/v1/site
    get /dna/intent/api/v1/network-device/ip-address/{ipAddress}
    get /dna/intent/api/v1/task/{taskId}
    get /dna/intent/api/v1/business/sda/provision-device
    put /dna/intent/api/v1/business/sda/provision-device
    post /dna/intent/api/v1/business/sda/provision-device
    post /dna/intent/api/v1/wireless/provision

  - Added 'provisioning' option in v6.16.0
  - Added provisioning and reprovisioning of wireless devices in v6.16.0

"""

EXAMPLES = r"""
- name: Provision a wireless device to a site
  cisco.dnac.provision_workflow_manager:
    dnac_host: "{{dnac_host}}"
    dnac_username: "{{dnac_username}}"
    dnac_password: "{{dnac_password}}"
    dnac_verify: "{{dnac_verify}}"
    dnac_port: "{{dnac_port}}"
    dnac_version: "{{dnac_version}}"
    dnac_debug: "{{dnac_debug}}"
    dnac_log: true
    state: merged
    config:
        - site_name_hierarchy: Global/USA/San Francisco/BGL_18
          management_ip_address: 204.192.3.40
          managed_ap_locations:
            - Global/USA/San Francisco/BGL_18/Test_Floor2
          dynamic_interfaces:
            - vlan_id: 1866
              interface_name: Vlan1866
              interface_ip_address: 204.192.6.200
              interface_gateway: 204.192.6.1

- name: Provision a wired device to a site
  cisco.dnac.provision_workflow_manager:
    dnac_host: "{{dnac_host}}"
    dnac_username: "{{dnac_username}}"
    dnac_password: "{{dnac_password}}"
    dnac_verify: "{{dnac_verify}}"
    dnac_port: "{{dnac_port}}"
    dnac_version: "{{dnac_version}}"
    dnac_debug: "{{dnac_debug}}"
    dnac_log: true
    state: merged
    config:
        - site_name_hierarchy: Global/USA/San Francisco/BGL_18
          management_ip_address: 204.192.3.40

- name: Re-Provision a wired device to a site forcefully
  cisco.dnac.provision_workflow_manager:
    dnac_host: "{{dnac_host}}"
    dnac_username: "{{dnac_username}}"
    dnac_password: "{{dnac_password}}"
    dnac_verify: "{{dnac_verify}}"
    dnac_port: "{{dnac_port}}"
    dnac_version: "{{dnac_version}}"
    dnac_debug: "{{dnac_debug}}"
    dnac_log: true
    state: merged
    config:
        - site_name_hierarchy: Global/USA/San Francisco/BGL_18
          management_ip_address: 204.192.3.40
          force_provisioning: true

- name: Assign a wired device to a site
  cisco.dnac.provision_workflow_manager:
    dnac_host: "{{dnac_host}}"
    dnac_username: "{{dnac_username}}"
    dnac_password: "{{dnac_password}}"
    dnac_verify: "{{dnac_verify}}"
    dnac_port: "{{dnac_port}}"
    dnac_version: "{{dnac_version}}"
    dnac_debug: "{{dnac_debug}}"
    dnac_log: true
    state: merged
    config:
        - site_name_hierarchy: Global/USA/San Francisco/BGL_18
          management_ip_address: 204.192.3.40
          provisioning: false

- name: Provision a wireless device to a site
  cisco.dnac.provision_workflow_manager:
    dnac_host: "{{dnac_host}}"
    dnac_username: "{{dnac_username}}"
    dnac_password: "{{dnac_password}}"
    dnac_verify: "{{dnac_verify}}"
    dnac_port: "{{dnac_port}}"
    dnac_version: "{{dnac_version}}"
    dnac_debug: "{{dnac_debug}}"
    dnac_log: true
    state: merged
    config_verify: true
    config:
        - site_name_hierarchy: Global/USA/RTP/BLD11
          management_ip_address: 204.192.12.201
          managed_ap_locations:
            - Global/USA/RTP/BLD11/BLD11_FLOOR1

- name: Unprovision a device from a site
  cisco.dnac.provision_workflow_manager:
    dnac_host: "{{dnac_host}}"
    dnac_username: "{{dnac_username}}"
    dnac_password: "{{dnac_password}}"
    dnac_verify: "{{dnac_verify}}"
    dnac_port: "{{dnac_port}}"
    dnac_version: "{{dnac_version}}"
    dnac_debug: "{{dnac_debug}}"
    dnac_log: true
    state: deleted
    config_verify: true
    config:
        - management_ip_address: 204.1.2.2

"""

RETURN = r"""
# Case_1: Successful creation/updation/deletion of provision
response_1:
  description: A dictionary with details of provision is returned
  returned: always
  type: dict
  sample: >
    {
      "response":
      {
        "response": String,
        "version": String
        },
      "msg": String
    }

# Case_2: Error while creating a provision
response_2:
  description: A list with the response returned by the Cisco Catalyst Center Python SDK
  returned: always
  type: list
  sample: >
    {
      "response": [],
      "msg": String
    }

# Case_3: Already exists and requires no update
response_3:
  description: A dictionary with the exisiting details as returned by the Cisco Cisco Catalyst Center  Python SDK
  returned: always
  type: dict
  sample: >
    {
      "response": String,
      "msg": String
    }
"""
import time
import re
from ansible.module_utils.basic import AnsibleModule
from ansible_collections.cisco.dnac.plugins.module_utils.dnac import (
    DnacBase,
    validate_list_of_dicts
)


class Provision(DnacBase):

    """
    Class containing member attributes for provision workflow module
    """
    def __init__(self, module):
        super().__init__(module)
        self.payload = module.params
        self.dnac_version = int(self.payload.get("dnac_version").replace(".", ""))
        self.version_2_3_5_3, self.version_2_3_7_6, self.version_2_2_3_3 = 2353, 2376, 2233


    def validate_input(self, state=None):

        """
        Validate the fields provided in the playbook.
        Checks the configuration provided in the playbook against a predefined specification
        to ensure it adheres to the expected structure and data types.
        Args:
            self: The instance of the class containing the 'config' attribute to be validated.
        Returns:
            The method returns an instance of the class with updated attributes:
                - self.msg: A message describing the validation result.
                - self.status: The status of the validation (either 'success' or 'failed').
                - self.validated_config: If successful, a validated version of the
                  'config' parameter.
        Example:
            To use this method, create an instance of the class and call 'validate_input' on it.
            If the validation succeeds, 'self.status' will be 'success' and
            'self.validated_config' will contain the validated configuration. If it fails,
            'self.status' will be 'failed', and 'self.msg' will describe the validation issues.
        """

        if not self.config:
            self.msg = "config not available in playbook for validation"
            self.status = "success"
            return self

        provision_spec = {
            "management_ip_address": {'type': 'str', 'required': True},
            "site_name_hierarchy": {'type': 'str', 'required': False},
            "managed_ap_locations": {'type': 'list', 'required': False,
                                     'elements': 'str'},
            "dynamic_interfaces": {'type': 'list', 'required': False,
                                   'elements': 'dict'},
            "provisioning": {'type': 'bool', 'required': False, "default": True},
            "force_provisioning": {'type': 'bool', 'required': False, "default": False}
        }
        if state == "merged":
            provision_spec["site_name_hierarchy"] = {'type': 'str', 'required': True}
            missing_params = []
            for config_item in self.config:
                if "site_name_hierarchy" not in config_item or config_item["site_name_hierarchy"] is None:
                    missing_params.append("site_name_hierarchy")
                if "management_ip_address" not in config_item or config_item["management_ip_address"] is None:
                    missing_params.append("management_ip_address")

            if missing_params:
                self.msg = "Missing or invalid required parameter(s): {0}".format(', '.join(missing_params))
                self.status = "failed"
                return self

        # Validate provision params
        valid_provision, invalid_params = validate_list_of_dicts(
            self.config, provision_spec
        )
        if invalid_params:
            self.msg = "Invalid parameters in playbook: {0}".format(
                "\n".join(invalid_params))
            self.log(str(self.msg), "ERROR")
            self.status = "failed"
            return self

        self.validated_config = valid_provision
        self.msg = "Successfully validated playbook configuration parameters using 'validate_input': {0}".format(str(valid_provision))
        self.log(str(self.msg), "INFO")
        self.status = "success"
        return self

    def get_dev_type(self):
        """
        Fetches the type of device (wired/wireless)

        Parameters:
          - self: The instance of the class containing the 'config' attribute
                  to be validated.
        Returns:
          The method returns an instance of the class with updated attributes:
          - device_type: A string indicating the type of the
                       device (wired/wireless).
        Example:
          Post creation of the validated input, we use this method to get the
          type of the device.
        """
        try:
            dev_response = self.dnac_apply['exec'](
                family="devices",
                function='get_network_device_by_ip',
                params={"ip_address": self.validated_config["management_ip_address"]},
                op_modifies=True
            )
        except Exception as e:
            self.log(str(e), "ERROR")
            self.module.fail_json(msg=str(e))

        self.log("The device response from 'get_network_device_by_ip' API is {0}".format(str(dev_response)), "DEBUG")
        dev_dict = dev_response.get("response")
        device_family = dev_dict["family"]

        if device_family == "Wireless Controller":
            device_type = "wireless"
        elif device_family in ["Switches and Hubs", "Routers"]:
            device_type = "wired"
        else:
            device_type = None
        self.log("The device type is {0}".format(device_type), "INFO")
        return device_type

    def get_device_id(self):
        """
        Fetches the UUID of the device added in the inventory

        Parameters:
          - self: The instance of the class containing the 'config' attribute
                  to be validated.
        Returns:
          The method returns the serial number of the device as a string. If it fails, it returns None.
        Example:
          After creating the validated input, this method retrieves the
          UUID of the device.
        """

        dev_response = self.dnac_apply['exec'](
            family="devices",
            function='get_network_device_by_ip',
            params={"ip_address": self.validated_config["management_ip_address"]},
            op_modifies=True
        )

        self.log("The device response from 'get_network_device_by_ip' API is {0}".format(str(dev_response)), "DEBUG")
        dev_dict = dev_response.get("response")
        device_id = dev_dict.get("id")

        self.log("Device ID of the device with IP address {0} is {1}".format(self.validated_config["management_ip_address"], device_id), "INFO")
        return device_id

    def get_serial_number(self):
        """
        Fetches the serial number of the device

        Parameters:
          - self: The instance of the class containing the 'config' attribute
                  to be validated.
        Returns:
          The method returns the serial number of the device as a string. If it fails, it returns None.
        Example:
          After creating the validated input, this method retrieves the
          serial number of the device.
        """

        try:
            response = self.dnac_apply['exec'](
                family="devices",
                function='get_network_device_by_ip',
                params={"ip_address": self.validated_config["management_ip_address"]},
                op_modifies=True
            )

        except Exception as e:
            self.log("An error occurred while fetching the serial number: {0}".format(str(e)), "ERROR")
            return None

        if not (response or response.get("response")):
            self.log("No response received from 'get_network_device_by_ip' API or it's invalid.", "ERROR")
            return None

        self.log("The device response from 'get_network_device_by_ip' API is {0}".format(str(response)), "DEBUG")
        dev_dict = response.get("response")
        serial_number = dev_dict.get("serialNumber")

        if not serial_number:
            self.log("Serial number not found in the response.", "ERROR")
            return None

        self.log("Serial Number of the device is {0}".format(str(serial_number)), "INFO")

        return serial_number

    def get_task_status(self, task_id=None):
        """
        Fetches the status of the task once any provision API is called

        Parameters:
          - self: The instance of the class containing the 'config' attribute
                  to be validated.
          - task_id: Task_id of the provisioning task.
        Returns:
          The method returns the status of the task_id used to track provisioning.
          Returns True if task is not failed otheriwse returns False.
        Example:
          Post creation of the provision task, this method fetheches the task
          status.

        """
        result = False
        params = {"task_id": task_id}
        while True:
            response = self.dnac_apply['exec'](
                family="task",
                function='get_task_by_id',
                params=params,
                op_modifies=True
            )
            self.log("Response collected from 'get_task_by_id' API is {0}".format(str(response)), "DEBUG")
            response = response.response
            self.log("Task status for the task id {0} is {1}".format(str(task_id), str(response.get("progress"))), "INFO")
            if response.get('isError') or re.search(
                'failed', response.get('progress'), flags=re.IGNORECASE
            ):
                msg = 'Provision task with id {0} has not completed - Reason: {1}'.format(
                    task_id, response.get("failureReason"))
                self.module.fail_json(msg=msg)
                return False

            if (
                response.get('progress') in ["TASK_PROVISION", "TASK_MODIFY_PUT"]
                and response.get("isError") is False
            ) or "deleted successfully" in response.get('progress'):

                result = True
                break

            time.sleep(3)
        self.result.update(dict(provision_task=response))
        return result

    def get_execution_status_site(self, execution_id=None):
        """
        Fetches the status of the BAPI once site assignment API is called

        Parameters:
          - self: The instance of the class containing the 'config' attribute
                  to be validated.
          - execution_id: execution_id of the BAPI API.
        Returns:
          The method returns the status of the BAPI used to track site assignment.
          Returns True if the status is not failed, otheriwse returns False.
        Example:
          Post creation of the provision task, this method fetheches the task
          status.

        """
        result = False
        params = {"execution_id": execution_id}
        while True:
            response = self.dnac_apply['exec'](
                family="task",
                function="get_business_api_execution_details",
                params=params,
                op_modifies=True
            )
            self.log("Response collected from 'get_business_api_execution_details' API is {0}".format(str(response)), "DEBUG")
            self.log("Execution status for the execution id {0} is {1}".format(str(execution_id), str(response.get("status"))), "INFO")
            if response.get('bapiError') or response.get("status") == "FAILURE":
                msg = 'Assigning to site execution with id {0} has not completed - Reason: {1}'.format(
                    execution_id, response.get("bapiError"))
                self.module.fail_json(msg=msg)
                return False

            if response.get('status') == 'SUCCESS':
                result = True
                break

            time.sleep(3)
        self.result.update(dict(assignment_task=response))
        return result

    def get_execution_status_wireless(self, execution_id=None):
        """
        Fetches the status of the BAPI once site wireless provision API is called

        Parameters:
          - self: The instance of the class containing the 'config' attribute
                  to be validated.
          - execution_id: execution_id of the BAPI API.
        Returns:
          The method returns the status of the BAPI used to track wireless provisioning.
          Returns True if the status is not failed, otheriwse returns False.
        Example:
          Post creation of the provision task, this method fetheches the task
          status.

        """
        result = False
        params = {"execution_id": execution_id}
        while True:
            response = self.dnac_apply['exec'](
                family="task",
                function="get_business_api_execution_details",
                params=params,
                op_modifies=True
            )
            self.log("Response collected from 'get_business_api_execution_details' API is {0}".format(str(response)), "DEBUG")
            self.log("Execution status for the execution id {0} is {1}".format(str(execution_id), str(response.get("status"))), "INFO")
            if response.get('bapiError') or response.get("status") == "FAILURE":
                if response.get("bapiError") == "Device was already provisioned , please use provision update API to reprovision the device":
                    msg = "Performing reprovisioning of wireless device"
                    result = True
                    self.perform_wireless_reprovision()
                    break
                msg = 'Wireless provisioning execution with id {0} has not completed - Reason: {1}'.format(
                    execution_id, response.get("bapiError"))
                self.module.fail_json(msg=msg)
                return False

            if response.get('status') == 'SUCCESS':
                result = True
                break

            time.sleep(3)
        self.result.update(dict(assignment_task=response))
        return result

    def get_site_type(self, site_name):
        """
        Get the type of a site in Cisco Catalyst Center.
        Parameters:
            self (object): An instance of a class used for interacting with Cisco Catalyst Center.
            site_name (str): The name of the site for which to retrieve the type.
        Returns:
            site_type (str or None): The type of the specified site, or None if the site is not found.
        Description:
            This function queries Cisco Catalyst Center to retrieve the type of a specified site. It uses the
            get_site API with the provided site name, extracts the site type from the response, and returns it.
            If the specified site is not found, the function returns None, and an appropriate log message is generated.
        """

        try:
            if self.dnac_version <= self.version_2_3_5_3:
                site_type = None
                response = self.dnac_apply['exec'](
                    family="sites",
                    function='get_site',
                    params={"name": site_name},
                )

                if not response:
                    self.msg = "Site '{0}' not found".format(site_name)
                    self.log(self.msg, "INFO")
                    return site_type

                self.log("Received API response from 'get_site': {0}".format(str(response)), "DEBUG")
                site = response.get("response")
                site_additional_info = site[0].get("additionalInfo")

                for item in site_additional_info:
                    if item["nameSpace"] == "Location":
                        site_type = item.get("attributes").get("type")
            else:
                site_type = None
                response = self.get_sites(site_name)

                if not response:
                    self.msg = "Site '{0}' not found".format(site_name)
                    self.log(self.msg, "INFO")
                    return site_type

                self.log("Received API response from 'get_sites': {0}".format(str(response)), "DEBUG")
                site = response.get("response")  
                site_type = site[0].get("type") 

        except Exception as e:
            self.msg = "Error while fetching the site '{0}' and the specified site was not found in Cisco Catalyst Center.".format(site_name)
            self.log(self.msg, "ERROR")
            self.module.fail_json(msg=self.msg, response=[self.msg])

        return site_type

<<<<<<< HEAD
    def get_site_details(self, site_name):
        """
        Parameters:
            self (object): An instance of a class used for interacting with Cisco Catalyst Center.
        Returns:
            tuple: A tuple containing two values:
            - site_exists (bool): A boolean indicating whether the site exists (True) or not (False).
            - site_id (str or None): The ID of the site if it exists, or None if the site is not found.
        Description:
            This method checks the existence of a site in the Catalyst Center. If the site is found,it sets 'site_exists' to True,
            retrieves the site's ID, and returns both values in a tuple. If the site does not exist, 'site_exists' is set
            to False, and 'site_id' is None. If an exception occurs during the site lookup, an exception is raised.
        """

        site_exists = False
        site_id = None
        response = None

        try:
            if self.dnac_version <= self.version_2_3_5_3:
                response = self.dnac._exec(
                    family="sites",
                    function='get_site',
                    op_modifies=True,
                    params={"name": site_name},
                )
                if response:
                    self.log("Received API response from 'get_site': {0}".format(str(response)), "DEBUG")
                    site = response.get("response")
                    site_id = site[0].get("id")
                    site_exists = True
            else:
                response = self.get_sites(site_name)
                self.log("Received API response from 'get_sites': {0}".format(str(response)), "DEBUG")
                site = response.get("response")
                site_id = site[0].get("id")
                site_exists = True

        except Exception as e:
            self.status = "failed"
            self.msg = ("An exception occurred: Site '{0}' does not exist in the Cisco Catalyst Center".format(site_name))
            self.result['response'] = self.msg
            self.log(self.msg, "ERROR")
            self.check_return_status()

        return (site_exists, site_id)

=======
>>>>>>> c5d86ddb
    def is_device_assigned_to_site(self, uuid):
        """
        Checks if a device, specified by its UUID, is assigned to any site.

        Parameters:
          - self: The instance of the class containing the 'config' attribute
                  to be validated.
          - uuid (str): The UUID of the device to check for site assignment.
        Returns:
          - boolean:  True if the device is assigned to a site, False otherwise.

        """

        self.log("Checking site assignment for device with UUID: {0}".format(uuid), "INFO")
        try:
            site_response = self.dnac_apply['exec'](
                family="devices",
                function='get_device_detail',
                params={"search_by": uuid ,
                        "identifier": "uuid"},
                op_modifies=True
            )
            self.log("Response collected from the API 'get_device_detail' {0}".format(site_response))
            site_response = site_response.get("response")
            if site_response.get("location"):
                return True
            else:
                return False
        except Exception as e:
            msg = "Failed to find device with UUID {0} due to: {1}".format(uuid, e)
            self.log(msg, "CRITICAL")
            self.module.fail_json(msg=msg)

    def get_site_assign(self):
        """
        Fetches the details of devices assigned to a site

        Parameters:
          - self: The instance of the class containing the 'config' attribute
                  to be validated.
        Returns:
          - boolean: True if any device is associated with the site, False if no device is associated with site

        Example:
          Post creation of the validated input, this method tells whether devices are associated with a site.
        """

        site_name_hierarchy = self.validated_config.get("site_name_hierarchy")
        site_exists, site_id = self.get_site_id(site_name_hierarchy)
        serial_number = self.get_serial_number()
        if site_exists:
            site_response = self.dnac_apply['exec'](
                family="sites",
                function='get_membership',
                params={"site_id": site_id,
                        "serial_number": serial_number},
                op_modifies=True
            )
            self.log("Response collected from the 'get_memership' API is {0}".format(site_response), "DEBUG")
            device_list = site_response.get("device")
            if len(device_list) > 0:
                if all(device.get("response") == [] for device in device_list):
                    return False
                else:
                    return True
            else:
                return False
        return False

    def get_wired_params(self):
        """
        Prepares the payload for provisioning of the wired devices

        Parameters:
          - self: The instance of the class containing the 'config' attribute
                  to be validated.
        Returns:
          The method returns an instance of the class with updated attributes:
          - wired_params: A dictionary containing all the values indicating
                          management IP address of the device and the hierarchy
                          of the site.
        Example:
          Post creation of the validated input, it fetches the required
          paramters and stores it for further processing and calling the
          parameters in other APIs.
        """

        site_name = self.validated_config.get("site_name_hierarchy")

        (site_exits, site_id) = self.get_site_id(site_name)

        if site_exits is False:
            msg = "Site {0} doesn't exist".format(site_name)
            self.log(msg, "CRITICAL")
            self.module.fail_json(msg=msg)

        if self.validated_config.get("provisioning") is True:
            wired_params = {
                "deviceManagementIpAddress": self.validated_config["management_ip_address"],
                "siteNameHierarchy": site_name
            }
        else:
            wired_params = {
                "device": [
                    {
                        "ip": self.validated_config["management_ip_address"]
                    }
                ],
                "site_id": site_id
            }

        self.log("Parameters collected for the provisioning of wired device:{0}".format(wired_params), "INFO")
        return wired_params

    def get_wireless_params(self):
        """
        Prepares the payload for provisioning of the wireless devices

        Parameters:
          - self: The instance of the class containing the 'config' attribute
                  to be validated.
        Returns:
          The method returns an instance of the class with updated attributes:
          - wireless_params: A list of dictionary containing all the values indicating
                          management IP address of the device, hierarchy
                          of the site, AP Location of the wireless controller and details
                          of the interface
        Example:
          Post creation of the validated input, it fetches the required
          paramters and stores it for further processing and calling the
          parameters in other APIs.
        """

        wireless_params = [
            {
                "site": self.validated_config.get("site_name_hierarchy"),
                "managedAPLocations": self.validated_config.get("managed_ap_locations"),
            }
        ]

        if not (wireless_params[0].get("managedAPLocations") and isinstance(wireless_params[0].get("managedAPLocations"), list)):
            msg = "Missing Managed AP Locations: Please specify the intended location(s) for the wireless device \
                within the site hierarchy."
            self.log(msg, "CRITICAL")
            self.module.fail_json(msg=msg, response=[])

        for ap_loc in self.validated_config.get("managed_ap_locations"):
            if self.get_site_type(site_name_hierarchy=ap_loc) != "floor":
                self.log("Managed AP Location must be a floor", "CRITICAL")
                self.module.fail_json(msg="Managed AP Location must be a floor", response=[])

        wireless_params[0]["dynamicInterfaces"] = []
        if self.validated_config.get("dynamic_interfaces"):
            for interface in self.validated_config.get("dynamic_interfaces"):
                interface_dict = {
                    "interfaceIPAddress": interface.get("interface_ip_address"),
                    "interfaceNetmaskInCIDR": interface.get("interface_netmask_in_c_i_d_r"),
                    "interfaceGateway": interface.get("interface_gateway"),
                    "lagOrPortNumber": interface.get("lag_or_port_number"),
                    "vlanId": interface.get("vlan_id"),
                    "interfaceName": interface.get("interface_name")
                }
                wireless_params[0]["dynamicInterfaces"].append(interface_dict)
        response = self.dnac_apply['exec'](
            family="devices",
            function='get_network_device_by_ip',
            params={"ip_address": self.validated_config["management_ip_address"]},
            op_modifies=True
        )

        self.log("Response collected from 'get_network_device_by_ip' is:{0}".format(str(response)), "DEBUG")
        wireless_params[0]["deviceName"] = response.get("response").get("hostname")
        self.log("Parameters collected for the provisioning of wireless device:{0}".format(wireless_params), "INFO")
        return wireless_params

    def get_want(self, config):
        """
        Get all provision related informantion from the playbook
        Args:
            self: The instance of the class containing the 'config' attribute to be validated.
            config: validated config passed from the playbook
        Returns:
            The method returns an instance of the class with updated attributes:
                - self.want: A dictionary of paramters obtained from the playbook
                - self.msg: A message indicating all the paramters from the playbook are
                collected
                - self.status: Success
        Example:
            It stores all the paramters passed from the playbook for further processing
            before calling the APIs
        """

        self.validated_config = config
        self.want = {}
        self.want["device_type"] = self.get_dev_type()
        if self.want["device_type"] == "wired":
            self.want["prov_params"] = self.get_wired_params()
        elif self.want["device_type"] == "wireless":
            self.want["prov_params"] = self.get_wireless_params()
        else:
            self.log("Passed devices are neither wired or wireless devices", "WARNING")

        self.msg = "Successfully collected all parameters from playbook " + \
            "for comparison"
        self.log(self.msg, "INFO")
        self.status = "success"
        return self

    def perform_wireless_reprovision(self):
        """
        This method performs the reprovisioning of a wireless device. Since, we don't have any
        APIs to get provisioned wireless devices, so we are reprovisioning based on the failure
        condition of the device
        Parameters:
            - self: The instance of the class containing the 'config' attribute
                  to be validated.
        Returns:
            object: An instance of the class with updated results and status
            based on the processing of differences.
        Example:
            If wireless device is already provisioned, this method calls the provision update
            API and handles it accordingly
        """

        try:
            headers_payload = {"__persistbapioutput": "true"}
            response = self.dnac_apply['exec'](
                family="wireless",
                function="provision_update",
                op_modifies=True,
                params={"payload": self.want.get("prov_params"),
                        "headers": headers_payload}
            )
            self.log("Wireless provisioning response collected from 'provision_update' API is: {0}".format(str(response)), "DEBUG")
            execution_id = response.get("executionId")
            self.get_execution_status_wireless(execution_id=execution_id)
            self.result["changed"] = True
            self.result['msg'] = "Wireless device with IP address {0} got re-provisioned successfully".format(self.validated_config["management_ip_address"])
            self.result['diff'] = self.validated_config
            self.result['response'] = execution_id
            self.log(self.result['msg'], "INFO")
            return self
        except Exception as e:
            self.log("Parameters are {0}".format(self.want))
            self.msg = "Error in wireless re-provisioning of {0} due to {1}".format(self.validated_config["management_ip_address"], e)
            self.log(self.msg, "ERROR")
            self.status = "failed"
            return self

    def get_diff_merged(self):
        """
        Process and merge device provisioning differences.

        Args:
            self: An instance of a class used for interacting with Cisco Catalyst Center.

        Returns:
            self: An instance of the class with updated results and status based on
            the processing of device provisioning differences.

        Description:
            This function identifies differences in device provisioning parameters and
            processes them accordingly. It handles wired and wireless devices by checking
            their current provisioning status and determining the necessary actions—whether
            to provision, reprovision, or assign devices to a site. The function logs the
            outcomes of these operations and updates the instance with the results, status,
            and relevant task IDs. If any errors occur during processing, they are logged,
            and the status is updated to reflect the failure.
        """

        device_type = self.want.get("device_type")
        to_force_provisioning = self.validated_config.get("force_provisioning")
        to_provisioning = self.validated_config.get("provisioning")
        self.device_ip = self.validated_config["management_ip_address"]
        self.site_name = self.validated_config["site_name_hierarchy"]

        if device_type == "wired":
            self.provision_wired_device(to_provisioning, to_force_provisioning)
        else:
            self.provision_wireless_device()

        return self

    def provision_wired_device(self, to_provisioning, to_force_provisioning):
        """
        Handle wired device provisioning.

        Args:
            self: An instance of a class used for interacting with Cisco Catalyst Center.
            to_provisioning (bool): Indicates if the device should be provisioned.
            to_force_provisioning (bool): Indicates if the device should be forcefully reprovisioned.

        Returns:
            self: An instance of the class with updated results and status based on
            the provisioning operation.

        Description:
            This function manages the provisioning of a wired device in Cisco Catalyst Center.
            It checks the current provisioning status of the device and, based on the flags
            `to_provisioning` and `to_force_provisioning`, decides whether to provision, reprovision,
            or skip the process. The function sends appropriate API requests, logs the outcomes,
            and updates the instance with provisioning status, task details, and any changes made.
            In case of errors, it logs them and sets the status to 'failed'.
        """

        try:
            status_response = self.dnac_apply['exec'](
                family="sda",
                function="get_provisioned_wired_device",
                op_modifies=True,
                params={
                    "device_management_ip_address": self.validated_config.get("management_ip_address")
                },
            )
            if status_response:
                self.log("Received API response from 'get_provisioned_wired_device': {0}".format(status_response), "DEBUG")
                status = status_response.get("status")

        except Exception as e:
            self.log("device '{0}' is not provisioned".format(self.validated_config.get("management_ip_address")), "DEBUG")
            status = "failed"

        if status == "success":
            if not to_force_provisioning:
                self.result["changed"] = False
                msg = "Device '{0}' is already provisioned.".format(self.validated_config.get("management_ip_address"))
                self.result['msg'] = msg
                self.result['response'] = msg
                self.log(msg, "INFO")
                return self

            if not to_provisioning:
                self.msg = ("Cannot assign a provisioned device to the site. "
                            "The device is already provisioned. "
                            "To re-provision the device, ensure that both 'provisioning' and 'force_provisioning' are set to 'true'. "
                            "Alternatively, unprovision the device and try again.")
                self.log(self.msg, "ERROR")
                self.status = "failed"
                return self

            self.reprovision_wired_device()
            return self

        # Provision if status is not success
        if not to_provisioning:
            self.assign_device_to_site()
        else:
            self.initialize_wired_provisioning()

        return self

    def reprovision_wired_device(self):
        """
        Reprovision a wired device.

        Args:
            self: An instance of a class used for interacting with Cisco Catalyst Center.

        Returns:
            self: An instance of the class with updated results and status after the
            wired device has been reprovisioned.

        Description:
            This function handles the reprovisioning of a wired device in Cisco Catalyst Center.
            It sends an API request to the 're_provision_wired_device' endpoint using the device's
            provisioning parameters. The function tracks the task status and updates the class instance
            with the reprovisioning status, task ID, and other relevant details. If an error occurs during
            the reprovisioning process, it logs the error and adjusts the status accordingly.
        """

        try:
            response = self.dnac_apply['exec'](
                family="sda",
                function="re_provision_wired_device",
                op_modifies=True,
                params=self.want["prov_params"],
            )
            self.log(self.want["prov_params"])
            task_id = response.get("taskId")
            self.get_task_status(task_id=task_id)
            self.result["changed"] = True
            self.result['msg'] = "Re-Provision for device '{0}' done successfully".format(self.device_ip)
            self.result['diff'] = self.validated_config
            self.result['response'] = task_id
            self.log(self.result['msg'], "INFO")
            return self
        except Exception as e:
            self.msg = "Error in re-provisioning device '{0}' due to {1}".format(self.device_ip, str(e))
            self.log(self.msg, "ERROR")
            self.result['response'] = self.msg
            self.status = "failed"
            self.check_return_status()

    def initialize_wired_provisioning(self):
        """
        Provision a wired device.

        Args:
            self: An instance of a class used for interacting with Cisco Catalyst Center.

        Returns:
            self: An instance of the class with updated results and status after the wired
            device has been provisioned.

        Description:
            This function handles the provisioning of a wired device in Cisco Catalyst Center.
            It sends an API request to the 'provision_wired_device' endpoint with the required
            parameters. If provisioning is successful, the class instance is updated with the
            provisioning status, task ID, and execution details. In case of any errors during
            provisioning, it logs the error and updates the status accordingly.
        """

        try:
            response = self.dnac_apply['exec'](
                family="sda",
                function="provision_wired_device",
                op_modifies=True,
                params=self.want["prov_params"],
            )
            task_id = response.get("taskId")
            self.get_task_status(task_id=task_id)
            self.result["changed"] = True
            self.result['msg'] = "Provisioning of the device '{0}' completed successfully.".format(self.device_ip)
            self.result['response'] = task_id
            self.log(self.result['msg'], "INFO")
            return self
        except Exception as e:
            self.msg = "Error in provisioning device '{0}' due to {1}".format(self.device_ip, str(e))
            self.log(self.msg, "ERROR")
            self.status = "failed"
            self.result['response'] = self.msg
            self.check_return_status()

    def assign_device_to_site(self):
        """
        Assign a device to a site.

        Args:
            self: An instance of a class used for interacting with Cisco Catalyst Center.

        Returns:
            self: An instance of the class with updated results and status after the device
            has been assigned to the specified site.

        Description:
            This function assigns a device to a specific site in Cisco Catalyst Center.
            It sends an API request to the 'assign_devices_to_site' endpoint with the required
            site ID and device information. If the assignment is successful, it logs the
            status and updates the class instance with the execution details. In case of failure,
            it logs the error and updates the status accordingly.
        """

        uuid = self.get_device_id()
        if self.is_device_assigned_to_site(uuid) is True:
            self.result["changed"] = False
            self.result['msg'] = "Device '{0}' is already assigned to the desired site".format(self.device_ip)
            self.result['response'] = self.want.get("prov_params").get("site_id")
            self.log(self.result['msg'], "INFO")
            return self
        try:
            response = self.dnac_apply['exec'](
                family="sites",
                function="assign_devices_to_site",
                op_modifies=True,
                params={
                    "site_id": self.want.get("prov_params").get("site_id"),
                    "payload": self.want.get("prov_params")
                },
            )
            execution_id = response.get("executionId")
            self.get_execution_status_site(execution_id=execution_id)
            self.result["changed"] = True
            self.msg = "Successfully assigned site {1} to device {0}.".format(self.device_ip, self.site_name)
            self.result['msg'] = self.msg
            self.result['response'] = execution_id
            self.log(self.result['msg'], "INFO")
            return self
        except Exception as e:
            self.msg = "Error in site assignment: {0}".format(str(e))
            self.log(self.msg, "ERROR")
            self.status = "failed"
            self.result['response'] = self.msg
            self.check_return_status()

    def provision_wireless_device(self):
        """
        Provision a wireless device.

        Args:
            self: An instance of a class used for interacting with Cisco Catalyst Center.
            want (dict): A dictionary containing the provisioning parameters for the wireless device.

        Returns:
            self: An instance of the class with updated results and status based on
            the provisioning operation.

        Description:
            This function is responsible for provisioning a wireless device in Cisco Catalyst Center.
            It sends a request using the 'provision' API and handles the execution status.
            If an error occurs during the provisioning process, it logs the error and updates
            the instance status accordingly.
        """

        try:
            response = self.dnac_apply['exec'](
                family="wireless",
                function="provision",
                op_modifies=True,
                params={"payload": self.want.get("prov_params")}
            )
            execution_id = response.get("executionId")
            self.get_execution_status_wireless(execution_id=execution_id)
            self.result["changed"] = True
            self.result['msg'] = "Wireless device provisioned successfully"
            self.result['diff'] = self.validated_config
            self.result['response'] = execution_id
            self.log(self.result['msg'], "INFO")
            return self
        except Exception as e:
            self.msg = "Error in wireless provisioning: {0}".format(str(e))
            self.log(self.msg, "ERROR")
            self.status = "failed"
            self.result['response'] = self.msg
            self.check_return_status()

    def get_diff_deleted(self):
        """
        Delete from provision database
        Args:
            self: An instance of a class used for interacting with Cisco Catalyst Center
        Returns:
            self: An instance of the class with updated results and status based on
            the deletion operation.
        Description:
            This function is responsible for removing devices from the Cisco Catalyst Center PnP GUI and
            raise Exception if any error occured.
        """

        device_type = self.want.get("device_type")

        if device_type != "wired":
            self.result['msg'] = "APIs are not supported for the device"
            self.log(self.result['msg'], "CRITICAL")
            return self

        try:
            status_response = self.dnac_apply['exec'](
                family="sda",
                function="get_provisioned_wired_device",
                op_modifies=True,
                params={
                    "device_management_ip_address": self.validated_config["management_ip_address"]
                },
            )

        except Exception:
            status_response = {}
        self.log("Wired device's status Response collected from 'get_provisioned_wired_device' API is:{0}".format(str(status_response)), "DEBUG")
        status = status_response.get("status")
        self.log("The provisioned status of the wired device is {0}".format(status), "INFO")

        if status != "success":
            self.result['msg'] = "Device associated with the passed IP address is not provisioned"
            self.log(self.result['msg'], "CRITICAL")
            self.result['response'] = self.want["prov_params"]
            return self

        response = self.dnac_apply['exec'](
            family="sda",
            function="delete_provisioned_wired_device",
            op_modifies=True,
            params={
                "device_management_ip_address": self.validated_config["management_ip_address"]
            },
        )
        self.log("Response collected from the 'delete_provisioned_wired_device' API is : {0}".format(str(response)), "DEBUG")

        task_id = response.get("taskId")
        deletion_info = self.get_task_status(task_id=task_id)
        self.result["changed"] = True
        self.result['msg'] = "Deletion done Successfully"
        self.result['diff'] = self.validated_config
        self.result['response'] = task_id
        self.log(self.result['msg'], "INFO")
        return self

    def verify_diff_merged(self):
        """
        Verify the merged status(Creation/Updation) of Discovery in Cisco Catalyst Center.
        Args:
            - self (object): An instance of a class used for interacting with Cisco Catalyst Center.
            - config (dict): The configuration details to be verified.
        Return:
            - self (object): An instance of a class used for interacting with Cisco Catalyst Center.
        Description:
            This method checks the merged status of a configuration in Cisco Catalyst Center by
            retrieving the current state (have) and desired state (want) of the configuration,
            logs the states, and validates whether the specified device(s) exists in the DNA
            Center configuration's Inventory Database in the provisioned state.
        """

        self.log("Desired State (want): {0}".format(str(self.want)), "INFO")
        # Code to validate Cisco Catalyst Center config for merged state

        device_type = self.want.get("device_type")
        provisioning = self.validated_config.get("provisioning")
        site_name_hierarchy = self.validated_config.get("site_name_hierarchy")
        uuid = self.get_device_id()
        if provisioning is False:
            if self.is_device_assigned_to_site(uuid) is True:
                self.log("Requested device is already added to the site {0}".format(site_name_hierarchy), "INFO")
            else:
                self.log("Requested device is not added to the site {0}".format(site_name_hierarchy), "INFO")
            return self

        if device_type == "wired":
            try:
                status_response = self.dnac_apply['exec'](
                    family="sda",
                    function="get_provisioned_wired_device",
                    op_modifies=True,
                    params={
                        "device_management_ip_address": self.validated_config["management_ip_address"]
                    },
                )
            except Exception:
                status_response = {}
            self.log("Wired device's status Response collected from 'get_provisioned_wired_device' API is:{0}".format(str(status_response)), "DEBUG")
            status = status_response.get("status")
            self.log("The provisioned status of the wired device is {0}".format(status), "INFO")

            if status == "success":
                self.log("Requested wired device is alread provisioned", "INFO")

            else:
                self.log("Requested wired device is not provisioned", "INFO")

        else:
            self.log("Currently we don't have any API in the Cisco Catalyst Center to fetch the provisioning details of wireless devices")
        self.status = "success"

        return self

    def verify_diff_deleted(self):
        """
        Verify the deletion status of Discovery in Cisco Catalyst Center.
        Args:
            - self (object): An instance of a class used for interacting with Cisco Catalyst Center.
            - config (dict): The configuration details to be verified.
        Return:
            - self (object): An instance of a class used for interacting with Cisco Catalyst Center.
        Description:
            This method checks the deletion status of a configuration in Cisco Catalyst Center.
            It validates whether the specified discovery(s) exists in the Cisco Catalyst Center configuration's
            Inventory Database in the provisioned state.
        """

        self.log("Desired State (want): {0}".format(str(self.want)), "INFO")
        # Code to validate Cisco Catalyst Center config for merged state

        device_type = self.want.get("device_type")
        if device_type == "wired":
            try:
                status_response = self.dnac_apply['exec'](
                    family="sda",
                    function="get_provisioned_wired_device",
                    op_modifies=True,
                    params={
                        "device_management_ip_address": self.validated_config["management_ip_address"]
                    },
                )
            except Exception:
                status_response = {}
            self.log("Wired device's status Response collected from 'get_provisioned_wired_device' API is:{0}".format(str(status_response)), "DEBUG")
            status = status_response.get("status")
            self.log("The provisioned status of the wired device is {0}".format(status), "INFO")

            if status == "success":
                self.log("Requested wired device is in provisioned state and is not unprovisioned", "INFO")

            else:
                self.log("Requested wired device is unprovisioned", "INFO")

        else:
            self.log("Currently we don't have any API in the Cisco Catalyst Center to fetch the provisioning details of wireless devices")
        self.status = "success"

        return self


def main():

    """
    main entry point for module execution
    """

    element_spec = {'dnac_host': {'required': True, 'type': 'str'},
                    'dnac_port': {'type': 'str', 'default': '443'},
                    'dnac_username': {'type': 'str', 'default': 'admin', 'aliases': ['user']},
                    'dnac_password': {'type': 'str', 'no_log': True},
                    'dnac_verify': {'type': 'bool', 'default': 'True'},
                    'dnac_version': {'type': 'str', 'default': '2.2.3.3'},
                    'dnac_debug': {'type': 'bool', 'default': False},
                    'dnac_log': {'type': 'bool', 'default': False},
                    "dnac_log_level": {"type": 'str', "default": 'WARNING'},
                    "dnac_log_file_path": {"type": 'str', "default": 'dnac.log'},
                    "dnac_log_append": {"type": 'bool', "default": True},
                    "config_verify": {"type": 'bool', "default": False},
                    'dnac_api_task_timeout': {'type': 'int', "default": 1200},
                    'dnac_task_poll_interval': {'type': 'int', "default": 2},
                    'validate_response_schema': {'type': 'bool', 'default': True},
                    'config': {'required': True, 'type': 'list', 'elements': 'dict'},
                    'state': {'default': 'merged', 'choices': ['merged', 'deleted']}
                    }
    module = AnsibleModule(argument_spec=element_spec,
                           supports_check_mode=False)
    ccc_provision = Provision(module)
    config_verify = ccc_provision.params.get("config_verify")

    state = ccc_provision.params.get("state")
    if state not in ccc_provision.supported_states:
        ccc_provision.status = "invalid"
        ccc_provision.msg = "State {0} is invalid".format(state)
        ccc_provision.check_return_status()

    ccc_provision.validate_input(state=state).check_return_status()

    for config in ccc_provision.validated_config:
        ccc_provision.reset_values()
        ccc_provision.get_want(config).check_return_status()
        ccc_provision.get_diff_state_apply[state]().check_return_status()
        if config_verify:
            ccc_provision.verify_diff_state_apply[state]().check_return_status()

    module.exit_json(**ccc_provision.result)


if __name__ == '__main__':
    main()<|MERGE_RESOLUTION|>--- conflicted
+++ resolved
@@ -643,67 +643,6 @@
                     self.log(self.msg, "INFO")
                     return site_type
 
-                self.log("Received API response from 'get_sites': {0}".format(str(response)), "DEBUG")
-                site = response.get("response")  
-                site_type = site[0].get("type") 
-
-        except Exception as e:
-            self.msg = "Error while fetching the site '{0}' and the specified site was not found in Cisco Catalyst Center.".format(site_name)
-            self.log(self.msg, "ERROR")
-            self.module.fail_json(msg=self.msg, response=[self.msg])
-
-        return site_type
-
-<<<<<<< HEAD
-    def get_site_details(self, site_name):
-        """
-        Parameters:
-            self (object): An instance of a class used for interacting with Cisco Catalyst Center.
-        Returns:
-            tuple: A tuple containing two values:
-            - site_exists (bool): A boolean indicating whether the site exists (True) or not (False).
-            - site_id (str or None): The ID of the site if it exists, or None if the site is not found.
-        Description:
-            This method checks the existence of a site in the Catalyst Center. If the site is found,it sets 'site_exists' to True,
-            retrieves the site's ID, and returns both values in a tuple. If the site does not exist, 'site_exists' is set
-            to False, and 'site_id' is None. If an exception occurs during the site lookup, an exception is raised.
-        """
-
-        site_exists = False
-        site_id = None
-        response = None
-
-        try:
-            if self.dnac_version <= self.version_2_3_5_3:
-                response = self.dnac._exec(
-                    family="sites",
-                    function='get_site',
-                    op_modifies=True,
-                    params={"name": site_name},
-                )
-                if response:
-                    self.log("Received API response from 'get_site': {0}".format(str(response)), "DEBUG")
-                    site = response.get("response")
-                    site_id = site[0].get("id")
-                    site_exists = True
-            else:
-                response = self.get_sites(site_name)
-                self.log("Received API response from 'get_sites': {0}".format(str(response)), "DEBUG")
-                site = response.get("response")
-                site_id = site[0].get("id")
-                site_exists = True
-
-        except Exception as e:
-            self.status = "failed"
-            self.msg = ("An exception occurred: Site '{0}' does not exist in the Cisco Catalyst Center".format(site_name))
-            self.result['response'] = self.msg
-            self.log(self.msg, "ERROR")
-            self.check_return_status()
-
-        return (site_exists, site_id)
-
-=======
->>>>>>> c5d86ddb
     def is_device_assigned_to_site(self, uuid):
         """
         Checks if a device, specified by its UUID, is assigned to any site.
