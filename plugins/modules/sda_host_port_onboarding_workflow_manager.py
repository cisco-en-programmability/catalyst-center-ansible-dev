--- conflicted
+++ resolved
@@ -688,18 +688,12 @@
     }
 """
 
-<<<<<<< HEAD
-=======
+
 from ansible.module_utils.basic import AnsibleModule
->>>>>>> df169286
 from ansible_collections.cisco.dnac.plugins.module_utils.dnac import (
     DnacBase,
     validate_list_of_dicts
 )
-<<<<<<< HEAD
-from ansible.module_utils.basic import AnsibleModule
-=======
->>>>>>> df169286
 
 
 class SDAHostPortOnboarding(DnacBase):
@@ -1670,16 +1664,10 @@
             dict: A dictionary mapping management IP addresses to device IDs.
                   Returns an empty dictionary if no devices are found.
         """
-<<<<<<< HEAD
         # Get Device IP Address and Id (networkDeviceId required)
         self.log("Starting device ID retrieval for IP: '{0}' or Hostname: '{1}'.".format(ip_address, hostname), "DEBUG")
         get_device_list_params = self.get_device_list_params(ip_address, hostname)
         self.log("get_device_list_params constructed: {0}".format(get_device_list_params), "DEBUG")
-=======
-        get_device_list_params = self.get_device_list_params(ip_address, hostname)
-
-        # Get Device IP Address and Id (networkDeviceId required)
->>>>>>> df169286
         mgmt_ip_to_instance_id_map = self.get_device_ids_by_params(get_device_list_params)
         self.log("Collected mgmt_ip_to_instance_id_map: {0}".format(mgmt_ip_to_instance_id_map), "DEBUG")
 
@@ -1706,12 +1694,8 @@
         # Get fabricId of the site
         fabric_id = self.get_fabric_sites(fabric_site_name_hierarchy, site_id)
         if not fabric_id:
-<<<<<<< HEAD
             self.msg = "Fabric ID not found for Site: {0} with Site ID: {1}".format(
                 fabric_site_name_hierarchy, site_id)
-=======
-            self.msg = "Fabric ID not found for Site: {0} with Site ID: {1}".format(site_name, site_id)
->>>>>>> df169286
             self.fail_and_exit(self.msg)
 
         self.log("Successfully retrieved fabric ID: '{}' for site: '{}'.".format(fabric_id, fabric_site_name_hierarchy), "INFO")
@@ -1932,20 +1916,13 @@
         create_port_assignments.extend(requested_ports_dict.values())
 
         # Log details of port assignments to be created, update, not updated
-<<<<<<< HEAD
-
-=======
->>>>>>> df169286
         self.log("Port assignments that need to be CREATED: {0} - {1}".format(len(create_port_assignments), create_port_assignments), "DEBUG")
         self.log("Port assignments that need to be UPDATED: {0} - {1}".format(len(update_port_assignments), update_port_assignments), "DEBUG")
         self.log("Port assignments that DON'T NEED UPDATES: {0} - {1}".format(len(no_update_port_assignments), no_update_port_assignments), "DEBUG")
 
         # Calculate total ports processed and check against requested port assignments
         total_ports_processed = len(create_port_assignments) + len(update_port_assignments) + len(no_update_port_assignments)
-<<<<<<< HEAD
-
-=======
->>>>>>> df169286
+
         if total_ports_processed == len(requested_port_assignment_details):
             self.log("Match in total counts: Processed={0}, Requested={1}.".format(total_ports_processed, len(requested_port_assignment_details)), "DEBUG")
         else:
@@ -3596,26 +3573,12 @@
         # Validate the provided configuration parameters
         self.validate_params(config, state)
 
-<<<<<<< HEAD
         port_assignment_details = config.get("port_assignments")
         port_channel_details = config.get("port_channels")
         wireless_ssids_details = config.get("wireless_ssids")
         fabric_site_name_hierarchy = config.get("fabric_site_name_hierarchy")
         ip_address = config.get("ip_address")
         hostname = config.get("hostname")
-=======
-        # Get the network fabric ID and map of management IP to instance ID
-        mgmt_ip_to_instance_id_map, fabric_id = self.get_network_fabric_id(config.get("ip_address"), config.get("hostname"))
-        network_device_id = list(mgmt_ip_to_instance_id_map.values())[0]
-
-        # Store Required common parameters
-        have = {
-            "mgmt_ip_to_instance_id_map": mgmt_ip_to_instance_id_map,
-            "ip_address": list(mgmt_ip_to_instance_id_map.keys())[0],
-            "fabric_id": fabric_id,
-            "network_device_id": network_device_id
-        }
->>>>>>> df169286
 
         fabric_id = self.get_fabric_id(fabric_site_name_hierarchy)
         have = {"fabric_id": fabric_id}
@@ -3634,26 +3597,14 @@
                 "get_port_channels_params": self.get_port_channels_params(network_device_id, fabric_id)
             })
 
-<<<<<<< HEAD
         if port_assignment_details and port_assignment_details:
             update_network_details()
-=======
-        # Get parameters for port assignments and port channels
-        get_port_assignments_params = self.get_port_assignments_params(network_device_id, fabric_id)
-        have["get_port_assignments_params"] = get_port_assignments_params
-        get_port_channels_params = self.get_port_channels_params(network_device_id, fabric_id)
-        have["get_port_channels_params"] = get_port_channels_params
->>>>>>> df169286
 
         if state == "merged":
             if port_assignment_details:
                 # Compare and categorize port assignments
                 create_port_assignments, update_port_assignments, no_update_port_assignments = self.compare_port_assignments(
-<<<<<<< HEAD
                     have["get_port_assignments_params"], port_assignment_details
-=======
-                    get_port_assignments_params, port_assignment_details
->>>>>>> df169286
                 )
                 have["create_port_assignments"] = create_port_assignments
                 have["update_port_assignments"] = update_port_assignments
@@ -3661,13 +3612,9 @@
 
             if port_channel_details:
                 # Compare and categorize port channels
-<<<<<<< HEAD
                 (create_port_channels, update_port_channels, no_update_port_channels) = (
                     self.compare_port_channels(have["get_port_channels_params"], port_channel_details)
                 )
-=======
-                create_port_channels, update_port_channels, no_update_port_channels = self.compare_port_channels(get_port_channels_params, port_channel_details)
->>>>>>> df169286
                 have["create_port_channels"] = create_port_channels
                 have["update_port_channels"] = update_port_channels
                 have["no_update_port_channels"] = no_update_port_channels
@@ -3686,16 +3633,11 @@
         elif state == "deleted":
             if port_assignment_details:
                 # Generate and verify parameters for deleting port assignments
-<<<<<<< HEAD
                 delete_port_assignments_params_list = self.get_delete_port_assignments_params(port_assignment_details, have['network_device_id'], fabric_id)
-=======
-                delete_port_assignments_params_list = self.get_delete_port_assignments_params(port_assignment_details, network_device_id, fabric_id)
->>>>>>> df169286
                 have["delete_port_assignments_details"] = self.verify_delete_port_assignments_requirement(delete_port_assignments_params_list)
 
             if port_channel_details:
                 # Generate and verify parameters for deleting port channels
-<<<<<<< HEAD
                 delete_port_channels_params_list = self.get_delete_port_channels_params(port_channel_details, have['network_device_id'], fabric_id)
                 have["delete_port_channels_details"] = self.verify_delete_port_channels_requirement(delete_port_channels_params_list)
 
@@ -3718,17 +3660,6 @@
 
                 have["delete_all_vlans_ssids_mapped_to_vlans"] = True
                 have["updated_delete_vlans_ssids_mapped_to_vlans"] = []
-=======
-                delete_port_channels_params_list = self.get_delete_port_channels_params(port_channel_details, network_device_id, fabric_id)
-                have["delete_port_channels_details"] = self.verify_delete_port_channels_requirement(delete_port_channels_params_list)
-
-            if not port_assignment_details and not port_channel_details:
-                # Handle case where no specific port assignment or channel details are provided
-                delete_port_assignments_params_list = [get_port_assignments_params]
-                have["delete_port_assignments_details"] = self.verify_delete_port_assignments_requirement(delete_port_assignments_params_list)
-                delete_port_channels_params_list = [get_port_channels_params]
-                have["delete_port_channels_details"] = self.verify_delete_port_channels_requirement(delete_port_channels_params_list)
->>>>>>> df169286
 
         # Store the constructed current state in the instance attribute
         self.have = have
@@ -3762,10 +3693,7 @@
                     "therefore setting 'add_port_assignments_params' - {0}.".format(want.get("add_port_assignments_params")),
                     "DEBUG"
                 )
-<<<<<<< HEAD
-
-=======
->>>>>>> df169286
+
             if self.have.get("update_port_assignments"):
                 # Set parameters for updating port assignments
                 want["update_port_assignments_params"] = self.get_update_port_assignments_params()
@@ -3774,10 +3702,7 @@
                     "therefore setting 'update_port_assignments_params' - {0}.".format(want.get("update_port_assignments_params")),
                     "DEBUG"
                 )
-<<<<<<< HEAD
-
-=======
->>>>>>> df169286
+
             if self.have.get("create_port_channels"):
                 # Set parameters for adding port channels
                 want["add_port_channels_params"] = self.get_add_port_channels_params()
@@ -3786,15 +3711,11 @@
                     "therefore setting 'add_port_channel_params' - {0}.".format(want.get("add_port_channels_params")),
                     "DEBUG"
                 )
-<<<<<<< HEAD
-
-=======
->>>>>>> df169286
+
             if self.have.get("update_port_channels"):
                 # Set parameters for updating port channels
                 want["update_port_channels_params"] = self.get_update_port_channels_params()
                 self.log(
-<<<<<<< HEAD
                     "State is merged and Existing Port Channels in the Cisco Catalyst Center need to be UPDATED, "
                     "therefore setting 'update_port_channel_params' - {0}.".format(want.get("update_port_channels_params")),
                     "DEBUG"
@@ -3813,38 +3734,22 @@
                         want.get("create_update_vlans_and_ssids_mapped_to_vlans_params")
                     )
                 )
-=======
-                    "State is merged and Existing Port Channels in the Cisco Catalyst Center need to be UPDATED."
-                    "therefore setting 'update_port_channel_params' - {0}.".format(want.get("update_port_channels_params")),
-                    "DEBUG"
-                )
->>>>>>> df169286
 
         elif state == "deleted":
             delete_port_assignments_details = self.have.get("delete_port_assignments_details")
             if delete_port_assignments_details:
                 # Set parameters for deleting port assignments
-<<<<<<< HEAD
                 want["delete_port_assignments_params"] = delete_port_assignments_details
-=======
-                want["delete_port_assignments_params"] = self.have.get("delete_port_assignments_details")
->>>>>>> df169286
                 self.log(
                     "State is deleted and Port Assignments need to be deleted in the Cisco Catalyst Center, "
                     "therefore setting 'delete_port_assignments_params' - {0}.".format(want.get("delete_port_assignments_params")),
                     "DEBUG"
                 )
-<<<<<<< HEAD
 
             delete_port_channels_details = self.have.get("delete_port_channels_details")
             if delete_port_channels_details:
                 # Set parameters for deleting port channels
                 want["delete_port_channels_params"] = delete_port_channels_details
-=======
-            if self.have.get("delete_port_channels_details"):
-                # Set parameters for deleting port channels
-                want["delete_port_channels_params"] = self.have.get("delete_port_channels_details")
->>>>>>> df169286
                 self.log(
                     "State is deleted and Port Channels need to be deleted in the Cisco Catalyst Center, "
                     "therefore setting 'delete_port_channels_params' - {0}.".format(want.get("delete_port_channels_params")),
@@ -3903,15 +3808,11 @@
             "add_port_assignments_params": (self.add_port_assignments, self.get_add_port_assignments_task_status),
             "update_port_assignments_params": (self.update_port_assignments, self.get_update_port_assignments_task_status),
             "add_port_channels_params": (self.add_port_channels, self.get_add_port_channels_task_status),
-<<<<<<< HEAD
             "update_port_channels_params": (self.update_port_channels, self.get_update_port_channels_task_status),
             "create_update_vlans_and_ssids_mapped_to_vlans_params": (
                 self.create_update_remove_vlans_and_ssids_mapped_to_vlans,
                 self.get_create_update_vlans_and_ssids_mapped_to_vlans_task_status
             )
-=======
-            "update_port_channels_params": (self.update_port_channels, self.get_update_port_channels_task_status)
->>>>>>> df169286
         }
 
         # Check if all action_map keys are missing in self.want
@@ -3961,10 +3862,6 @@
         delete_port_assignments_params_list = self.want.get("delete_port_assignments_params")
         if delete_port_assignments_params_list:
             self.log("Processing deletion of port assignments.", "INFO")
-<<<<<<< HEAD
-=======
-            delete_port_assignments_params_list = self.want.get("delete_port_assignments_params")
->>>>>>> df169286
             self.process_delete_port_assignments(delete_port_assignments_params_list).check_return_status()
             self.log("Deletion of port assignments completed.", "INFO")
             result = self.msg
@@ -3972,7 +3869,6 @@
             final_status_list.append(self.status)
 
         # Process deletion of port channels if required
-<<<<<<< HEAD
         delete_port_channels_params_list = self.want.get("delete_port_channels_params")
         if delete_port_channels_params_list:
             self.process_delete_port_channels(delete_port_channels_params_list).check_return_status()
@@ -3984,11 +3880,6 @@
         delete_vlans_and_ssids_mapped_to_vlans_params = self.want.get("delete_vlans_and_ssids_mapped_to_vlans_params")
         if delete_vlans_and_ssids_mapped_to_vlans_params:
             self.process_delete_vlans_and_ssids_mapped_to_vlans(delete_vlans_and_ssids_mapped_to_vlans_params).check_return_status()
-=======
-        if self.want.get("delete_port_channels_params"):
-            delete_port_channels_params_list = self.want.get("delete_port_channels_params")
-            self.process_delete_port_channels(delete_port_channels_params_list).check_return_status()
->>>>>>> df169286
             result = self.msg
             result_details.update(result)
             final_status_list.append(self.status)
@@ -4024,10 +3915,7 @@
         update_port_assignments_params = self.want.get("update_port_assignments_params")
         add_port_channels_params = self.want.get("add_port_channels_params")
         update_port_channels_params = self.want.get("update_port_channels_params")
-<<<<<<< HEAD
         create_update_vlans_and_ssids_mapped_to_vlans_params = self.want.get("create_update_vlans_and_ssids_mapped_to_vlans_params")
-=======
->>>>>>> df169286
 
         # Verifying ADD Port Assignments operation
         if add_port_assignments_params:
@@ -4077,10 +3965,7 @@
 
         delete_port_assignments_params = self.want.get("delete_port_assignments_params")
         delete_port_channels_params = self.want.get("delete_port_channels_params")
-<<<<<<< HEAD
         delete_vlans_and_ssids_mapped_to_vlans_params = self.want.get("delete_vlans_and_ssids_mapped_to_vlans_params")
-=======
->>>>>>> df169286
 
         # Verifying DELETE Port Assignments operation
         if delete_port_assignments_params:
@@ -4163,11 +4048,7 @@
     for config in ccc_sda_host_port_onboarding.validated_config:
         ccc_sda_host_port_onboarding.reset_values()
         ccc_sda_host_port_onboarding.get_have(config, state).check_return_status()
-<<<<<<< HEAD
         ccc_sda_host_port_onboarding.get_want(config, state).check_return_status()
-=======
-        ccc_sda_host_port_onboarding.get_want(state).check_return_status()
->>>>>>> df169286
         ccc_sda_host_port_onboarding.get_diff_state_apply[state]().check_return_status()
 
         if config_verify:
