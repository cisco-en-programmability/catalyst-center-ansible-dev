--- conflicted
+++ resolved
@@ -654,7 +654,6 @@
                     device_ip = device_info.get("managementIpAddress", "Unknown IP")
 
                     # Check if the device is reachable and managed
-<<<<<<< HEAD
                     reachability = device_info.get("reachabilityStatus")
                     collection_status = device_info.get("collectionStatus")
                     device_family = device_info.get("family")
@@ -662,43 +661,23 @@
                     if reachability == "Reachable" and collection_status in ["Managed", "In Progress"]:
                         # Skip Unified AP devices
                         if device_family not in skipped_device_families:
-=======
-                    if (
-                        device_info.get("reachabilityStatus") == "Reachable"
-                        and device_info.get("collectionStatus") == "Managed"
-                    ):
-                        # Skip Unified AP devices
-                        if device_info.get("family") != "Unified AP":
->>>>>>> 6e8dc36b
                             device_id = device_info["id"]
                             mgmt_ip_to_instance_id_map[device_ip] = device_id
                         else:
                             skipped_device_count += 1
                             self.skipped_devices_list.append(device_ip)
-<<<<<<< HEAD
                             self.log(
                                 "Skipping device {0} as its family is: {1}.".format(device_ip, device_family),
                                 "INFO"
-=======
-                            msg = "Skipping device {0} as its family is: {1}.".format(
-                                device_ip, device_info.get("family")
->>>>>>> 6e8dc36b
                             )
                     else:
                         skipped_device_count += 1
                         self.skipped_devices_list.append(device_ip)
-<<<<<<< HEAD
                         self.log(
                             "Skipping device {0} as its reachabilityStatus is '{1}' or collectionStatus is '{2}'.".format(
                                 device_ip, reachability, collection_status
                             ),
                             "INFO"
-=======
-                        msg = "Skipping device {0} as its status is {1} or its collectionStatus is {2}.".format(
-                            device_ip,
-                            device_info.get("reachabilityStatus"),
-                            device_info.get("collectionStatus"),
->>>>>>> 6e8dc36b
                         )
 
                 # Check if the response size is less than the limit
@@ -1017,25 +996,11 @@
                 )
 
                 # Check if response returned
-<<<<<<< HEAD
-                if response:
-                    self.log("Response object for file ID {0}: {1}".format(file_id, response), "DEBUG")
-
-                    # Log type and optionally size of data
-                    try:
-                        self.log("Type of response.data: {0}".format(type(response.data)), "DEBUG")
-                        self.log("response.data: {0}".format(response.data), "DEBUG")
-                        self.log("Length of response.data: {0}".format(len(response.data)), "DEBUG")
-                    except Exception as e:
-                        self.log("Could not determine length of response.data: {0}".format(e), "DEBUG")
-
-=======
                 if response and response.data:
                     self.log(
                         "Download successful using function: {0}".format(function_name),
                         "DEBUG",
                     )
->>>>>>> 6e8dc36b
                     return (file_id, response.data)
 
                 self.msg = "No response received post the '{0}' API call.".format(
@@ -1438,7 +1403,7 @@
         try:
             for file_id in id_list:
                 payload = {"id": file_id, "password": file_password}
-                self.log("Requesting export for file ID: {} with payload: {}".format(file_id, payload), "INFO")
+                self.log("Requesting export for file ID: {0} with payload: {1}".format(file_id, payload), "INFO")
 
                 response = self.dnac._exec(
                     family="configuration_archive",
