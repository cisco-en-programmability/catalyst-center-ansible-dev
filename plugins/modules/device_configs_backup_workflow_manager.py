#!/usr/bin/python
# -*- coding: utf-8 -*-
# Copyright (c) 2024, Cisco Systems
# GNU General Public License v3.0+ (see LICENSE or https://www.gnu.org/licenses/gpl-3.0.txt)
from __future__ import absolute_import, division, print_function

__metaclass__ = type
__author__ = (
    "Abinash Mishra, Rugvedi Kapse, Madhan Sankaranarayanan, Sonali Deepthi Kesali"
)
DOCUMENTATION = r"""
---
module: device_configs_backup_workflow_manager
short_description: Device Configs Backup module for
  taking configuration backups of reachable devices
  in the Cisco Catalyst Center.
description:
  - Manage operation related to taking the backup of
    running config, static config and vlan.dat.bat
version_added: "6.14.0"
extends_documentation_fragment:
  - cisco.dnac.workflow_manager_params
author: Abinash Mishra (@abimishr) Rugvedi Kapse (@rukapse)
  Madhan Sankaranarayanan (@madhansansel) Sonali Deepthi
  Kesali (@skesali)
options:
  config_verify:
    description: Set to True to verify the Cisco Catalyst
      Center config after applying the playbook config.
    type: bool
    default: false
  state:
    description: The state of Cisco Catalyst Center
      after module completion.
    type: str
    choices: [merged]
    default: merged
  config:
    description:
      - List of details of the devices for which configuration
        backups need to be taken.
      - At least one parameter from the suboptions must
        be provided in the config.
      - When providing multiple parameters at once (excluding
        "site_list"), all the filters will be applied
        together in an AND operation. This means that
        only the devices matching all the specified
        criteria will be included in the configuration
        backup operation. For example, if both `hostname`
        and `device_type` are provided, only devices
        matching both the specified hostname and device
        type will be selected.
      - Note - Once all devices matching the parameters
        are retrieved, any device that is not reachable
        or is an Access Point (AP) will be skipped.
    type: list
    elements: dict
    required: true
    suboptions:
      hostname_list:
        description:
          - List of hostnames of the devices for which
            a configuration backup is to be taken.
          - The hostnames must be identical to those
            displayed under the inventory section in
            the Cisco Catalyst Center GUI.
          - For example - ["DC-T-9300.cisco.local",
            "NY-BN-9300.cisco.local"]
        type: str
      ip_address_list:
        description:
          - List of IP addresses of the devices for
            which configuration backups need to be taken.
          - The IP addresses should match those displayed
            in the inventory GUI of the Cisco Catalyst
            Center, specifically the management IP addresses
            of the devices.
          - For example - ["204.1.2.2", "204.1.2.5",
            "204.1.2.4"]
        type: str
      site_list:
        description:
          - Specifies a list of sites. The module takes
            a configuration backup of all devices located
            within the specified site(s).
          - Each site should be represented as a string
            value that indicates the complete hierarchical
            path of the site.
          - For example - ["Global/USA/San Francisco/Building_2/floor_1",
            "Global/USA/New York/Building_3/floor_2"]
          - Note -  When additional parameters are provided
            along with `site_list`, the operation will
            include all devices in the specified site(s)
            and any devices matching the additional
            criteria (excluding `site_list`). In other
            words, the operation will be performed on
            devices within the site(s) and those that
            meet the additional criteria.
        type: str
      mac_address_list:
        description:
          - Specifies list of MAC addresses of the devices
            for which configuration backups are to be
            taken.
        type: str
      serial_number_list:
        description:
          - Specifies the list of serial numbers of
            the devices for which configuration backups
            need to be taken.
          - For example - ["FCW2225C020", "FJB2334D06N",
            "FJC2327U0S2", "FJC2721271T"]
        type: str
      family:
        description:
          - Specifies list of families for which device
            configuration backups need to be taken.
          - For example - ["Switches and Hubs", "Routers"]
        type: str
      type:
        description:
          - Specifies the list of types of device(s)
            from a specific device family for which
            configuration backups need to be taken.
          - For example - ["Cisco Catalyst 9300 Switch",
            "Cisco Catalyst 9500 Switch"]
        type: str
      series:
        description:
          - Specifies the list of series of the device(s)
            for a specific device type for which configuration
            backups need to be taken.
          - For example - ["Cisco Catalyst 9300 Series
            Switches"]
        type: str
      collection_status:
        description:
          - Specifies the list of collection status
            of the device(s) as displayed in the inventory
            GUI of the Cisco Catalyst Center.
          - For example - ["Managed"]
        type: str
      file_path:
        description:
          - The location or directory where the configuration
            backups need to be exported on the local
            system.
          - If the "file_path" is not provided, the
            backup file(s) will be stored in a directory
            named "tmp" in the same directory as the
            playbook.
        type: str
        default: tmp
      file_password:
        description:
          - Optional file password for zipping and unzipping
            the config file.
          - Password must meet the following criteria
            - - Minimum password length is 8 - It should
            contain atleast one lower case letter, one
            uppercase letter, - one digit - one special
            characters from -=\\\\\\\\;,./~!@$%^&*()_+{}[]|:?"
        type: str
      unzip_backup:
        description:
          - Determines whether the downloaded backup
            file should be unzipped after download.
          - If set to True, the backup file will be
            extracted to the specified directory.
          - If set to False, the file will remain in
            its zipped state.
        type: bool
        default: true
      config_file_types:
        description:
            - Specifies the list of configuration file types to be downloaded for each device.
            - If this parameter is not specified, all available configuration types
              will be downloaded for the selected devices by default.
            - This parameter is available starting from Cisco Catalyst Center version 2.3.7.9 and later.
            - For Example - ["VLAN", "STARTUPCONFIG", "RUNNINGCONFIG"]
        type: list
        elements: str
requirements:
  - dnacentersdk == 2.9.2
  - python >= 3.5
notes:
  - SDK Methods used are sites.Sites.get_site Site_design.Site_design.get_sites
    sites.Sites.get_membership site_design.Site_design.get_site_assigned_network_devices
    devices.Devices.get_device_list devices.Devices.get_device_by_id
    configuration_archive.ConfigurationsArchive.export_device_configurations
    file.Files.download_a_file_by_fileid
  - Paths used are
    get /dna/intent/api/v1/site get /dna/intent/api/v1/membership/${siteId}
    get /dna/intent/api/v1/network-device post /dna/intent/api/v1/network-device-archive/cleartext
    get /dna/intent/api/v1/file/${fileId} get /dna/intent/api/v1/networkDevices/assignedToSite
    get /dna/intent/api/v1/sites get /dna/intent/api/v1/network-device/${id}
"""
EXAMPLES = r"""
---
- name: Take backup of all devices in the Cisco Catalyst
    Center
  cisco.dnac.device_configs_backup_workflow_manager:
    dnac_host: "{{dnac_host}}"
    dnac_username: "{{dnac_username}}"
    dnac_password: "{{dnac_password}}"
    dnac_verify: "{{dnac_verify}}"
    dnac_port: "{{dnac_port}}"
    dnac_version: "{{dnac_version}}"
    dnac_debug: "{{dnac_debug}}"
    dnac_log: true
    dnac_log_level: "{{dnac_log_level}}"
    state: merged
    config:
      - file_password: qsaA12!asdasd
- name: Take backup of device(s) using hostname(s)
  cisco.dnac.device_configs_backup_workflow_manager:
    dnac_host: "{{dnac_host}}"
    dnac_username: "{{dnac_username}}"
    dnac_password: "{{dnac_password}}"
    dnac_verify: "{{dnac_verify}}"
    dnac_port: "{{dnac_port}}"
    dnac_version: "{{dnac_version}}"
    dnac_debug: "{{dnac_debug}}"
    dnac_log: true
    dnac_log_level: "{{dnac_log_level}}"
    state: merged
    config:
      - hostname_list: ["DC-T-9300.cisco.local", "NY-BN-9300.cisco.local"]
        file_path: backup
        unzip_backup: false
- name: Take backup of device(s) using hostname(s) and
    provide file password
  cisco.dnac.device_configs_backup_workflow_manager:
    dnac_host: "{{dnac_host}}"
    dnac_username: "{{dnac_username}}"
    dnac_password: "{{dnac_password}}"
    dnac_verify: "{{dnac_verify}}"
    dnac_port: "{{dnac_port}}"
    dnac_version: "{{dnac_version}}"
    dnac_debug: "{{dnac_debug}}"
    dnac_log: true
    dnac_log_level: "{{dnac_log_level}}"
    state: merged
    config:
      - hostname_list: ["DC-T-9300.cisco.local"]
        file_path: backup
        file_password: qsaA12!asdasd
        unzip_backup: true
- name: Take backup of all devices in a site(s)
  cisco.dnac.device_configs_backup_workflow_manager:
    dnac_host: "{{dnac_host}}"
    dnac_username: "{{dnac_username}}"
    dnac_password: "{{dnac_password}}"
    dnac_verify: "{{dnac_verify}}"
    dnac_port: "{{dnac_port}}"
    dnac_version: "{{dnac_version}}"
    dnac_debug: "{{dnac_debug}}"
    dnac_log: true
    dnac_log_level: "{{dnac_log_level}}"
    state: merged
    config:
      - site_list: ["Global/USA/RTP/BLD10", "Global/USA/New
            York/BLDNYC/FLOOR1"]
        file_path: backup
- name: Take backup of device(s) using IP Address List
  cisco.dnac.device_configs_backup_workflow_manager:
    dnac_host: "{{dnac_host}}"
    dnac_username: "{{dnac_username}}"
    dnac_password: "{{dnac_password}}"
    dnac_verify: "{{dnac_verify}}"
    dnac_port: "{{dnac_port}}"
    dnac_version: "{{dnac_version}}"
    dnac_debug: "{{dnac_debug}}"
    dnac_log: true
    dnac_log_level: "{{dnac_log_level}}"
    state: merged
    config:
      - ip_address_list: ["204.1.2.5", "204.1.2.4", "204.1.2.2"]
        file_path: backup
- name: Take backup of device(s) using MAC Address List
  cisco.dnac.device_configs_backup_workflow_manager:
    dnac_host: "{{dnac_host}}"
    dnac_username: "{{dnac_username}}"
    dnac_password: "{{dnac_password}}"
    dnac_verify: "{{dnac_verify}}"
    dnac_port: "{{dnac_port}}"
    dnac_version: "{{dnac_version}}"
    dnac_debug: "{{dnac_debug}}"
    dnac_log: true
    dnac_log_level: "{{dnac_log_level}}"
    state: merged
    config:
      - mac_address_list: ["d4:ad:bd:c1:67:00", " 00:b6:70:32:b8:00", "0c:75:bd:42:c3:80", "90:88:55:07:59:00"]
        file_path: backup
        unzip_backup: false
- name: Take backup of device(s) using Serial Number
    List
  cisco.dnac.device_configs_backup_workflow_manager:
    dnac_host: "{{dnac_host}}"
    dnac_username: "{{dnac_username}}"
    dnac_password: "{{dnac_password}}"
    dnac_verify: "{{dnac_verify}}"
    dnac_port: "{{dnac_port}}"
    dnac_version: "{{dnac_version}}"
    dnac_debug: "{{dnac_debug}}"
    dnac_log: true
    dnac_log_level: "{{dnac_log_level}}"
    state: merged
    config:
      - serial_number_list: ["FCW2225C020", "FJB2334D06N", "FJC2327U0S2", "FJC2721271T"]
        file_path: backup
- name: Take backup of device(s) using Family List
  cisco.dnac.device_configs_backup_workflow_manager:
    dnac_host: "{{dnac_host}}"
    dnac_username: "{{dnac_username}}"
    dnac_password: "{{dnac_password}}"
    dnac_verify: "{{dnac_verify}}"
    dnac_port: "{{dnac_port}}"
    dnac_version: "{{dnac_version}}"
    dnac_debug: "{{dnac_debug}}"
    dnac_log: true
    dnac_log_level: "{{dnac_log_level}}"
    state: merged
    config:
      - family_list: ["Switches and Hubs", "Routers"]
        file_path: backup
        unzip_backup: true
- name: Take backup of device(s) using Device Family
    Type List
  cisco.dnac.device_configs_backup_workflow_manager:
    dnac_host: "{{dnac_host}}"
    dnac_username: "{{dnac_username}}"
    dnac_password: "{{dnac_password}}"
    dnac_verify: "{{dnac_verify}}"
    dnac_port: "{{dnac_port}}"
    dnac_version: "{{dnac_version}}"
    dnac_debug: "{{dnac_debug}}"
    dnac_log: true
    dnac_log_level: "{{dnac_log_level}}"
    state: merged
    config:
      - type_list: ["Cisco Catalyst 9300 Switch"]
        file_path: backup
        unzip_backup: false
- name: Take backup of device(s) using Device Series
  cisco.dnac.device_configs_backup_workflow_manager:
    dnac_host: "{{dnac_host}}"
    dnac_username: "{{dnac_username}}"
    dnac_password: "{{dnac_password}}"
    dnac_verify: "{{dnac_verify}}"
    dnac_port: "{{dnac_port}}"
    dnac_version: "{{dnac_version}}"
    dnac_debug: "{{dnac_debug}}"
    dnac_log: true
    dnac_log_level: "{{dnac_log_level}}"
    state: merged
    config:
      - series_list: ["Cisco Catalyst 9300 Series Switches"]
        file_path: backup
- name: Take backup of devices with certain Collection
    Status
  cisco.dnac.device_configs_backup_workflow_manager:
    dnac_host: "{{dnac_host}}"
    dnac_username: "{{dnac_username}}"
    dnac_password: "{{dnac_password}}"
    dnac_verify: "{{dnac_verify}}"
    dnac_port: "{{dnac_port}}"
    dnac_version: "{{dnac_version}}"
    dnac_debug: "{{dnac_debug}}"
    dnac_log: true
    dnac_log_level: "{{dnac_log_level}}"
    state: merged
    config:
      - collection_status_list: ["Managed"]
        file_path: backup
- name: Take backup of device(s) in a site and also
    that meet other parameters
  cisco.dnac.device_configs_backup_workflow_manager:
    dnac_host: "{{dnac_host}}"
    dnac_username: "{{dnac_username}}"
    dnac_password: "{{dnac_password}}"
    dnac_verify: "{{dnac_verify}}"
    dnac_port: "{{dnac_port}}"
    dnac_version: "{{dnac_version}}"
    dnac_debug: "{{dnac_debug}}"
    dnac_log: true
    dnac_log_level: "{{dnac_log_level}}"
    state: merged
    config:
      - site_list: ["Global"]
        family_list: ["Switches and Hubs"]
        series_list: ["Cisco Catalyst 9300 Series Switches"]
        ip_address_list: ["204.1.2.5"]
        file_path: backup
        unzip_backup: false
- name: Take backup of device(s) using specified configuration file types
  cisco.dnac.device_configs_backup_workflow_manager:
    dnac_host: "{{dnac_host}}"
    dnac_username: "{{dnac_username}}"
    dnac_password: "{{dnac_password}}"
    dnac_verify: "{{dnac_verify}}"
    dnac_port: "{{dnac_port}}"
    dnac_version: "{{dnac_version}}"
    dnac_debug: "{{dnac_debug}}"
    dnac_log: true
    dnac_log_level: "{{dnac_log_level}}"
    state: merged
    config:
      - site_list: ["Global"]
        family_list: ["Switches and Hubs"]
        ip_address_list: ["204.1.2.5"]
        file_path: backup
        unzip_backup: false
        config_file_types:
          - VLAN
          - STARTUPCONFIG
          - RUNNINGCONFIG

"""
RETURN = r"""
# Case_1: Successful creation and exportation of device configs
response_1:
  description: A dictionary with  with the response returned by the Cisco Catalyst Center Python SDK
  returned: always
  type: dict
  sample: >
    {
      "response":
        {
          "response": String,
          "version": String
        },
      "msg": String
    }
# Case_2: Error while taking a device_configs_backup
response_2:
  description: A string with the response returned by the Cisco Catalyst Center Python SDK
  returned: always
  type: list
  sample: >
    {
      "response": [],
      "msg": String
    }
"""
# common approach when a module relies on optional dependencies that are not available during the validation process.
try:
    import pyzipper

    HAS_PYZIPPER = True
except ImportError:
    HAS_PYZIPPER = False
    pyzipper = None

try:
    import pathlib

    HAS_PATHLIB = True
except ImportError:
    HAS_PATHLIB = False
    pathlib = None

try:
    import pyminizip
    HAS_PYMINIZIP = True
except ImportError:
    HAS_PYMINIZIP = False
    pyminizip = None

from ansible.module_utils.basic import AnsibleModule
from ansible_collections.cisco.dnac.plugins.module_utils.dnac import (
    DnacBase,
    validate_list_of_dicts,
)
from io import BytesIO
import random
import string
import re
import time
import datetime
import os
import shutil
import zipfile


class DeviceConfigsBackup(DnacBase):
    """
    Class containing member attributes for device_configs_backup workflow_manager module
    """

    def __init__(self, module):
        super().__init__(module)
        self.supported_states = ["merged"]
        self.skipped_devices_list = []

    def validate_input(self):
        """
        Validate the fields provided in the playbook.  Checks the
        configuration provided in the playbook against a predefined
        specification to ensure it adheres to the expected structure
        and data types.
        Parameters:
          - self: The instance of the class containing the "config" attribute
                  to be validated.
        Returns:
          The method returns an instance of the class with updated attributes:
          - self.msg: A message describing the validation result.
          - self.status: The status of the validation (either "success" or "failed").
          - self.validated_config: If successful, a validated version of the
                                   "config" parameter.
        """
        # Check if Pyzipper is installed
        if HAS_PYZIPPER is False:
            msg = "Pyzipper is not installed. Please install it using 'pip install pyzipper' command"
            self.log(msg, "CRITICAL")
            self.module.fail_json(msg=msg)

        # Check if Pathlib is installed
        if HAS_PATHLIB is False:
            msg = "Pathlib is not installed. Please install it using 'pip install pathlib' command"
            self.log(msg, "CRITICAL")
            self.module.fail_json(msg=msg)

        # Check if Pyminizip is installed
        if self.compare_dnac_versions(self.get_ccc_version(), "2.3.7.9") >= 0:
            if HAS_PYMINIZIP is False:
                msg = "pyminizip is required for Catalyst Center versions 2.3.7.9 and above. Please install it using 'pip install pyminizip'."
                self.log(msg, "CRITICAL")
                self.module.fail_json(msg=msg)

        # Check if the config is provided in the playbook
        if not self.config:
            self.msg = "config not available in playbook for validattion"
            self.status = "success"
            return self

        # Define the specification for device configuration backup parameters
        device_configs_backup_spec = {
            "hostname_list": {"type": "list", "elements": "str", "required": False},
            "site_list": {"type": "list", "elements": "str", "required": False},
            "ip_address_list": {"type": "list", "elements": "str", "required": False},
            "mac_address_list": {"type": "list", "elements": "str", "required": False},
            "serial_number_list": {
                "type": "list",
                "elements": "str",
                "required": False,
            },
            "family_list": {"type": "list", "elements": "str", "required": False},
            "type_list": {"type": "list", "elements": "str", "required": False},
            "series_list": {"type": "list", "elements": "str", "required": False},
            "collection_status_list": {
                "type": "list",
                "elements": "str",
                "required": False,
            },
            "file_path": {"type": "str", "required": False, "default": "tmp"},
            "file_password": {"type": "str", "required": False},
            "unzip_backup": {"type": "bool", "required": False, "default": True},
<<<<<<< HEAD
            "config_file_types": {"type": "list", "elements": "str", "required": False}
=======
>>>>>>> 8d379b36
        }

        # Validate device_configs_backup params
        valid_device_configs_backup, invalid_params = validate_list_of_dicts(
            self.config, device_configs_backup_spec
        )

        # Check if there are any invalid parameters
        if invalid_params:
            self.msg = "Invalid parameters in playbook: {0}".format(
                "\n".join(invalid_params)
            )
            self.log(str(self.msg), "ERROR")
            self.status = "failed"
            return self

        # If validation is successful, update the result
        self.validated_config = valid_device_configs_backup
        self.msg = "Successfully validated playbook configuration parameters using 'validate_input': {0}".format(
            str(valid_device_configs_backup)
        )
        self.status = "success"
        return self

    def get_device_list_params(self, config):
        """
        Generates a dictionary of device parameters for querying Cisco Catalyst Center.
        Parameters:
            config (dict): A dictionary containing device filter criteria.
        Returns:
            dict: A dictionary mapping internal parameter names to their corresponding values from the config.
        Description:
            This method takes a configuration dictionary containing various device filter criteria and maps them to the internal parameter
            names required by Cisco Catalyst Center.
            It returns a dictionary of these mapped parameters which can be used to query devices based on the provided filters.
        """
        # Initialize an empty dictionary to store the mapped parameters
        get_device_list_params = {}

        # Mapping from input parameters names to API Specific parameter names
        parameters_list = {
            "hostname_list": "hostname",
            "ip_address_list": "management_ip_address",
            "mac_address_list": "mac_address",
            "serial_number_list": "serial_number",
            "family_list": "family",
            "type_list": "type",
            "series_list": "series",
            "collection_status_list": "collection_status",
        }

        # Iterate over the parameters and add them to the result dictionary if present in the config
        for parameter, parameter_name in parameters_list.items():
            if config.get(parameter):
                get_device_list_params[parameter_name] = config.get(parameter)
        self.log("get_device_list_params: {0}".format(get_device_list_params), "DEBUG")
        return get_device_list_params

    def get_device_ids_by_params(self, get_device_list_params):
        """Retrieves device IDs based on specified parameters from Cisco Catalyst Center.
        Parameters:
            get_device_list_params (dict): A dictionary of parameters to filter devices.
        Returns:
            dict: A dictionary mapping management IP addresses to instance IDs of reachable devices that are not Unified APs.
        Description:
            This method queries Cisco Catalyst Center to retrieve device information based on the provided filter parameters.
            It paginates through the results, filters out unreachable devices and Unified APs, and returns a dictionary of management IP addresses
            mapped to their instance IDs.
            Logs detailed information about the number of devices processed, skipped, and the final list of devices available for configuration backup.
        """
        mgmt_ip_to_instance_id_map = {}
        processed_device_count = 0
        skipped_device_count = 0

        try:
            offset = 1
            limit = 500
            while True:
                # Update params with current offset and limit
                get_device_list_params.update({"offset": offset, "limit": limit})

                # Query Cisco Catalyst Center for device information using the parameters
                response = self.dnac._exec(
                    family="devices",
                    function="get_device_list",
                    op_modifies=True,
                    params=get_device_list_params,
                )
                self.log(
                    "Response received post 'get_device_list' API call with offset {0}: {1}".format(
                        offset, str(response)
                    ),
                    "DEBUG",
                )

                # Check if a valid response is received
                if not response.get("response"):
                    self.log(
                        "Exiting the loop because no devices were returned after increasing the offset. Current offset: {0}".format(
                            offset
                        )
                    )
                    break  # Exit loop if no devices are returned

                # Iterate over the devices in the response
                response = response.get("response")
                for device_info in response:
                    processed_device_count += 1
                    device_ip = device_info.get("managementIpAddress", "Unknown IP")

                    # Check if the device is reachable and managed
                    if (
                        device_info.get("reachabilityStatus") == "Reachable"
                        and device_info.get("collectionStatus") == "Managed"
                    ):
                        # Skip Unified AP devices
                        if device_info.get("family") != "Unified AP":
                            device_id = device_info["id"]
                            mgmt_ip_to_instance_id_map[device_ip] = device_id
                        else:
                            skipped_device_count += 1
                            self.skipped_devices_list.append(device_ip)
                            msg = "Skipping device {0} as its family is: {1}.".format(
                                device_ip, device_info.get("family")
                            )
                            self.log(msg, "INFO")

                    else:
                        skipped_device_count += 1
                        self.skipped_devices_list.append(device_ip)
                        msg = "Skipping device {0} as its status is {1} or its collectionStatus is {2}.".format(
                            device_ip,
                            device_info.get("reachabilityStatus"),
                            device_info.get("collectionStatus"),
                        )
                        self.log(msg, "INFO")

                # Check if the response size is less than the limit
                if len(response) < limit:
                    self.log(
                        "Received less than limit ({0}) results, assuming last page. Exiting pagination.".format(
                            limit
                        ),
                        "DEBUG",
                    )
                    break

                # Increment offset for next batch
                offset += limit

            # Log the total number of devices processed and skipped
            self.log(
                "Total number of devices received: {0}".format(processed_device_count),
                "INFO",
            )
            self.log(
                "Number of devices that will be skipped: {0}".format(
                    skipped_device_count
                ),
                "INFO",
            )
            self.log(
                "Config Backup Operation can be performed on the following filtered devices: {0}".format(
                    len(mgmt_ip_to_instance_id_map)
                ),
                "INFO",
            )

        except Exception as e:
            # Log an error message if any exception occurs during the process
            self.log(
                "Error fetching device IDs from Cisco Catalyst Center. Error details: {0}".format(
                    str(e)
                ),
                "ERROR",
            )

        # Log an error if no reachable devices are found
        if not mgmt_ip_to_instance_id_map:
            self.log(
                "No reachable devices found among the provided parameters: {0}".format(
                    mgmt_ip_to_instance_id_map
                ),
                "ERROR",
            )

        return mgmt_ip_to_instance_id_map

    def get_device_id_list(self, config):
        """
        Retrieves device IDs based on site list or specified parameters from Cisco Catalyst Center.
        Parameters:
            config (dict): A dictionary containing device filter criteria, optionally including a list of sites.
        Returns:
            dict: A dictionary mapping management IP addresses to instance IDs of devices that match the provided criteria.
        Description:
            This method queries Cisco Catalyst Center to retrieve device information based on the provided filter criteria.
            If a list of sites is provided, it retrieves device IDs for those sites. Additionally, it can use other parameters to filter devices.
            Logs detailed information about the processing steps and the final list of device IDs retrieved.
        """
        # Initialize the mapping dictionary
        mgmt_ip_to_instance_id_map = {}

        # Check if site_list is provided in the config
        site_list = config.get("site_list")
        if site_list:
            self.log("List of site(s) provided in the input: {0}".format(site_list))

            # Use a set to ensure unique sites
            unique_sites = set(site_list)
            self.log(
                "Attempting to get Device Id(s) of all device(s) from the provided for site(s): {0}".format(
                    unique_sites
                ),
                "DEBUG",
            )

            # Retrieve device IDs for each site in the unique_sites set
            for site_name in unique_sites:
                site_mgmt_ip_to_instance_id_map, skipped_devices_list = (
                    self.get_reachable_devices_from_site(site_name)
                )
                self.skipped_devices_list.extend(skipped_devices_list)
                self.log(
                    "Retrieved following Device Id(s) of device(s): {0} from the provided site: {1}".format(
                        site_mgmt_ip_to_instance_id_map, site_name
                    ),
                    "DEBUG",
                )
                mgmt_ip_to_instance_id_map.update(site_mgmt_ip_to_instance_id_map)
                self.log(
                    "Devices from site: '{0}' that will be skipped: {1}".format(
                        site_name, skipped_devices_list
                    ),
                    "DEBUG",
                )

            # Get additional device list parameters excluding site_list
            get_device_list_params = self.get_device_list_params(config)
            if get_device_list_params:
                self.log(
                    "Attempting to get Device Id(s) of all device(s) using parameters(excluding site_list): {0}".format(
                        get_device_list_params
                    ),
                    "DEBUG",
                )
                params_mgmt_ip_to_instance_id_map = self.get_device_ids_by_params(
                    get_device_list_params
                )
                mgmt_ip_to_instance_id_map.update(params_mgmt_ip_to_instance_id_map)
                self.log(
                    "Retrieved following Device Id(s) of device(s): {0} from the provided parameters(excluding site_list).".format(
                        mgmt_ip_to_instance_id_map
                    ),
                    "DEBUG",
                )

        # If no site_list is provided, use other parameters to get device IDs
        else:
            get_device_list_params = self.get_device_list_params(config)
            self.log(
                "Attempting to get Device Id(s) of all device(s) using parameters(excluding site_list): {0}".format(
                    get_device_list_params
                ),
                "DEBUG",
            )
            params_mgmt_ip_to_instance_id_map = self.get_device_ids_by_params(
                get_device_list_params
            )
            mgmt_ip_to_instance_id_map.update(params_mgmt_ip_to_instance_id_map)
            self.log(
                "Retrieved following Device Id(s) of device(s): {0} from the provided parameters(excluding site_list).".format(
                    mgmt_ip_to_instance_id_map
                ),
                "DEBUG",
            )

        return mgmt_ip_to_instance_id_map

    def validate_ip4_address_list(self, ip_address_list):
        """
        Validates the list of IPv4 addresses provided in the playbook.
        Parameters:
            ip_address_list (list): A list of IPv4 addresses to be validated.
        Description:
            This method iterates through each IP address in the list and checks if it is a valid IPv4 address.
            If any address is found to be invalid, it logs an error message and fails the module.
            After validating all IP addresses, it logs a success message.
        """
        # Iterate through each IP address in the list to validate
        for ip in ip_address_list:
            # Check if the IP address is a valid IPv4 address
            if not self.is_valid_ipv4(ip):
                self.msg = "IP address: {0} is not valid".format(ip)
                self.log(self.msg, "ERROR")
                self.module.fail_json(self.msg)

        # Log a success message indicating all IP addresses are valid
        ip_address_list_str = ", ".join(ip_address_list)
        self.log(
            "Successfully validated the IP address(es): {0}".format(
                ip_address_list_str
            ),
            "DEBUG",
        )

    def validate_file_password(self, file_password):
        """
        Validates the provided file password against specified criteria.
        Parameters:
            file_password (str): The password to be validated.
        Description:
            This method checks if the provided password meets the criteria of having at least 8 characters,
            including at least one lowercase letter, one uppercase letter, one digit, and one special character.
            If the password does not meet these criteria, it logs a critical error message and fails the module.
        """
        # Define the regex pattern for a valid password
        password_pattern = r"^(?=.*[a-z])(?=.*[A-Z])(?=.*\d)(?=.*[-=\\;,./~!@#$%^&*()_+{}[\]|:?\"]).{8,}$"

        # Log the user-defined password for debugging purposes
        self.log("User defined password is {0}".format(file_password), "DEBUG")

        # Check if the password matches the defined pattern
        if not re.match(password_pattern, file_password):
            msg = (
                "Invalid password input. The password must be at least 8 characters long and include "
                "at least one lowercase letter, one uppercase letter, one digit, and one special character "
                "from -=\\\\;,./~!@#$%^&*()_+{}[]|:?"
            )
            self.log(msg, "CRITICAL")
            self.module.fail_json(msg=msg)

    def password_generator(self):
        """
        Creates a password that matches Cisco Catalyst Center's requirements.
        Description:
            This method generates a password that meets the following criteria:
            - Minimum length of 8 characters.
            - Contains at least one lowercase letter.
            - Contains at least one uppercase letter.
            - Contains at least one digit.
            - Contains at least one special character from -=\\\\;,./~!@#$%^&*()_+{}[]|:?
            The generated password is shuffled to ensure randomness.
        """
        # Define the set of punctuation characters allowed in the password
        allowed_special_chars = "-=;,.~!@#$%^&*()_+{}[]|:?"

        # Combine allowed characters: punctuation, letters, and digits
        allowed_chars = allowed_special_chars + string.ascii_letters + string.digits

        # Create a list ensuring the password meets the criteria
        password_list = [
            random.choice(allowed_special_chars),
            random.choice(string.ascii_uppercase),
            random.choice(string.ascii_lowercase),
            random.choice(string.digits),
            random.choice(allowed_chars),
            random.choice(allowed_chars),
            random.choice(allowed_chars),
            random.choice(allowed_chars),
        ]

        # Form the password
        password = []
        random.shuffle(password_list)
        password = "".join(password_list)

        # Log the password generation event
        self.log("File password is generated using the password generator API", "INFO")

        return password

    def export_device_configurations_params(
        self, file_password, mgmt_ip_to_instance_id_map
    ):
        """
        Creates parameters for exporting device configurations from Cisco Catalyst Center.
        Parameters:
            file_password (str): The password to secure the exported device configurations.
            mgmt_ip_to_instance_id_map (dict): A dictionary mapping management IP addresses
            to instance IDs of devices.
        Returns:
            dict: A dictionary containing the device IDs and the file password for exporting device configurations.
        Description:
            This method constructs a dictionary of parameters required to export device configurations
            from Cisco Catalyst Center.
            The parameters include a list of device IDs and a password to secure the exported configurations.
        """
        # Construct the parameters dictionary for exporting device configurations
        export_device_configurations_params = {
            "deviceId": list(mgmt_ip_to_instance_id_map.values()),
            "password": file_password,
        }

        return export_device_configurations_params

    def export_device_configurations(self, export_device_configurations_params):
        """
        Exports device configurations from Cisco Catalyst Center using the provided parameters.
        Parameters:
            export_device_configurations_params (dict): A dictionary containing parameters for the export operation,
            including device IDs and a file password.
        Returns:
            str or None: The task ID of the export operation if successful, or None if the operation failed
            or no response was received.
        Description:
            This method initiates the export of device configurations from Cisco Catalyst Center using the provided parameters.
            It logs detailed information about the process, including the response from the API call and the
            task ID of the export operation.
            If an error occurs, it logs an error message, updates the result, and checks the return status.
        """
        task_id = self.get_taskid_post_api_call(
            "configuration_archive",
            "export_device_configurations",
            export_device_configurations_params,
        )
        return task_id

    def download_file(self, additional_status_url=None):
        """
        Downloads a file from Cisco Catalyst Center and stores it locally.
        Parameters:
            additionalStatusURL (str): The URL containing the file ID to be downloaded.
        Returns:
            tuple or None: A tuple containing the file ID and the file data if successful, or None if the download failed.
        Description:
            This method downloads a file from Cisco Catalyst Center using the provided URL, which contains the file ID.
            It logs the download process and checks the response from the API call. If successful, it returns the file
            ID and file data.
            If an error occurs, it logs an error message, updates the result, and checks the return status.
        """
        # Log the download URL for debugging purposes
        self.log(
            "Initiating download from URL: {0}".format(additional_status_url), "INFO"
        )
        file_id = additional_status_url.split("/")[-1]

        def try_download(function_name):
            try:
                response = self.dnac._exec(
                    family="file",
                    function=function_name,
                    op_modifies=True,
                    params={"file_id": file_id},
                )
                self.log(
                    "Response received post '{0}' API Call: {1}".format(
                        function_name, response
                    ),
                    "DEBUG",
                )

                # Check if response returned
                if response and response.data:
                    self.log(
                        "Download successful using function: {0}".format(function_name),
                        "DEBUG",
                    )
                    return (file_id, response.data)

                self.msg = "No response received post the '{0}' API call.".format(
                    function_name
                )
                return None

            except Exception as e:
                self.log(
                    "Exception occurred with '{0}': {1}".format(function_name, e),
                    "ERROR",
                )
                return None

        # Attempt the first function call
        result = try_download("download_a_file_by_fileid")
        if result is not None:
            self.log(
                "File download completed using 'download_a_file_by_fileid'", "INFO"
            )
            return result

        # Log and attempt the second function call if the first fails
        self.log(
            "Trying 'download_a_file_by_file_id' due to the exception in the previous call.",
            "INFO",
        )
        result = try_download("download_a_file_by_file_id")
        if result is not None:
            self.log(
                "File download completed using 'download_a_file_by_file_id'", "INFO"
            )
            return result

        # Handle final failure case
        self.msg = (
            "The Backup Config file with File ID: {0} could not be downloaded.".format(
                file_id
            )
        )
        self.set_operation_result("failed", False, self.msg, "ERROR")
        self.check_return_status()

    def unzip_data(self, file_id, file_data):
        """
        Unzips the downloaded file data and stores it in the specified directory.
        Parameters:
            file_id (str): The ID of the file to be unzipped.
            file_data (bytes): The binary data of the downloaded file.
        Returns:
            bool: True if the file is successfully unzipped, otherwise it logs an error and fails the module.
        Description:
            This method takes the binary data of a downloaded file, unzips it using the provided file password, and stores the
            contents in the specified directory.
            It logs the unzipping process and handles any exceptions that may occur during the extraction.
        """
        # Create the directory path if it does not exist
        file_path = self.want.get("file_path")
        self.log("Creating directory path: {0}".format(file_path), "DEBUG")
        pathlib.Path(file_path).mkdir(parents=True, exist_ok=True)

        if not self.want.get("unzip_backup"):
            # Generate a timestamp and set the zipped file path
            timestamp = datetime.datetime.now().strftime("%d_%b_%Y_%H_%M_%S_%f")[:-3]
            zipped_file_path = "{0}/{1}_{2}.zip".format(file_path, timestamp, file_id)

            try:
                with open(zipped_file_path, "wb") as file:
                    file.write(file_data)

                self.log(
                    "Downloaded the zipped backup to {0} without unzipping.".format(
                        zipped_file_path
                    ),
                    "INFO",
                )
                return True
            except OSError as e:
                self.log(
                    "Failed to write zipped backup to {0}. Error: {1}".format(
                        zipped_file_path, str(e)
                    ),
                    "ERROR",
                )
                return False

        try:
            # Convert the binary file data to a BytesIO object for processing
            zip_data = BytesIO(file_data)
            self.log("Collected ZIP Data for file with ID: {0}".format(file_id), "INFO")

            # Unzip the file using the provided file password
            self.log(
                "Unzipping Backup Config file with file ID: {0} after completion of download.".format(
                    file_id
                ),
                "INFO",
            )
            file_password = self.want.get("file_password")
            with pyzipper.AESZipFile(zip_data, "r") as f:
                f.pwd = bytes(file_password, encoding="utf-8")
                f.extractall(path=str(file_path))
            return True
        except Exception as e:
            self.msg = "Error in unzipping Backup Config file with file ID: {0}. Error: {1}".format(
                file_id, e
            )
            self.set_operation_result("failed", False, self.msg, "ERROR")
            self.check_return_status()

    def get_export_device_config_task_status(self, task_id):
        """
        Checks the status of a device configuration export task in Cisco Catalyst Center.
        Parameters:
            task_id (str): The ID of the task to check the status for.
        Returns:
            self: The instance of the class, potentially updated with task results.
        Description:
            This method repeatedly checks the status of a device configuration export task using the provided task ID.
            It logs progress, handles errors, and performs additional tasks such as downloading and unzipping the
            file if the task completes successfully.
        """
        task_name = "Backup Device Configuration"
        success_msg = "{0} Task with task ID {1} completed successfully. Exiting the loop.".format(
            task_name, task_id
        )
        if self.dnac_version <= self.version_2_3_5_3:
            progress_validation = (
                "Device configuration Successfully exported as password protected ZIP"
            )
            failure_msg = "An error occurred while performing {0} task with task ID {1} for export_device_configurations_params: {2}".format(
                task_name, task_id, self.want.get("export_device_configurations_params")
            )
            self.get_task_status_from_task_by_id(
                task_id,
                task_name,
                failure_msg,
                success_msg,
                progress_validation=progress_validation,
            )
        else:
            self.get_task_status_from_tasks_by_id(task_id, task_name, success_msg)

        if self.status == "success":
            self.log(
                "Task '{0}' completed successfully for task ID {1}.".format(
                    task_name, task_id
                ),
                "INFO",
            )
            if self.dnac_version <= self.version_2_3_5_3:
                response = self.get_task_details(task_id)
                additional_status_url = response.get("additionalStatusURL")
            else:
                response = self.get_tasks_by_id(task_id)
                additional_status_url = response.get("resultLocation")

            if not additional_status_url:
                self.msg = "Error retrieving the Device Config Backup file ID for task ID {0}".format(
                    task_id
                )
                self.fail_and_exit(self.msg)
            self.log(
                "Additional status URL retrieved: {0}".format(additional_status_url),
                "DEBUG",
            )

            # Perform additional tasks after breaking the loop
            mgmt_ip_to_instance_id_map = self.want.get("mgmt_ip_to_instance_id_map")

            # Download the file using the additional status URL
            self.log(
                "Downloading the Device Config Backup file from {0}.".format(
                    additional_status_url
                ),
                "DEBUG",
            )
            file_id, downloaded_file = self.download_file(
                additional_status_url=additional_status_url
            )
            self.log("Retrived file data for file ID: {0}.".format(file_id), "DEBUG")
            if not downloaded_file:
                self.msg = "Error downloading Device Config Backup file(s) with file ID: {0}. ".format(
                    file_id
                )
                self.fail_and_exit(self.msg)

            # Unzip the downloaded file
            self.log(
                "Unzipping the downloaded Device Config Backup file(s) for file ID: {0}.".format(
                    file_id
                ),
                "DEBUG",
            )
            download_status = self.unzip_data(file_id, downloaded_file)
            if download_status:
                self.log(
                    "{0} task has been successfully performed on {1} device(s): {2}.".format(
                        task_name,
                        len(mgmt_ip_to_instance_id_map),
                        list(mgmt_ip_to_instance_id_map.keys()),
                    ),
                    "INFO",
                )
                self.log(
                    "{0} task has been skipped for {1} device(s): {2}".format(
                        task_name,
                        len(self.skipped_devices_list),
                        self.skipped_devices_list,
                    ),
                    "INFO",
                )
                self.msg = (
                    "{0} task has been successfully performed on {1} device(s) and skipped on {2} device(s). "
                    "The backup configuration files can be found at: {3}.".format(
                        task_name,
                        len(mgmt_ip_to_instance_id_map),
                        len(self.skipped_devices_list),
                        pathlib.Path(self.want.get("file_path")).resolve(),
                    )
                )

                # Append password information if unzipping is not required
                if not self.want.get("unzip_backup", False):
                    self.msg += " The password to unzip the files is: '{0}'.".format(
                        self.want.get("file_password")
                    )
                self.set_operation_result("success", True, self.msg, "INFO")
            else:
                self.msg = "Error unzipping Device Config Backup file(s) with file ID: {0}. ".format(
                    file_id
                )
                self.fail_and_exit(self.msg)

        return self

    def get_network_device_configuration_file_details(self, mgmt_ip_to_instance_id_map):
        """
        Retrieves the latest network device configuration file details.

        If no file_type is specified in the playbook, it retrieves for VLAN, STARTUPCONFIG, and RUNNINGCONFIG.

        Parameters:
            mgmt_ip_to_instance_id_map (dict): Dictionary mapping management IPs to device instance IDs.

        Returns:
            list: A list of dictionaries with device_id, ip_address, and file_ids (dict of latest file IDs by type).
        """
        self.log("Entering get_network_device_configuration_file_details function", "INFO")

        valid_file_types = ["VLAN", "STARTUPCONFIG", "RUNNINGCONFIG"]
        input_file_types = self.want.get("file_types")

        if not input_file_types or not isinstance(input_file_types, list):
            file_types = valid_file_types
        else:
            file_types = []
            for ftype in input_file_types:
                upper_ftype = ftype.upper()
                if upper_ftype not in valid_file_types:
                    msg = "Invalid file_type: {0} given in the input. Valid file_types: {1}".format(
                        ftype, valid_file_types
                    )
                    self.fail_and_exit(msg)
                file_types.append(upper_ftype)

        self.log("Validated file_types received: {0}".format(file_types), "DEBUG")

        try:
            self.log("Processing device list for configuration file details.", "DEBUG")

            filter_file_ids = []

            for ip_address in self.want.get("mgmt_ip_to_instance_id_map"):
                device_id = mgmt_ip_to_instance_id_map.get(ip_address)
                self.log("Processing device IP: {0}, Device ID: {1}".format(ip_address, device_id), "DEBUG")

                file_ids = []
                collected_types = []

                for file_type in file_types:
                    self.log("Fetching latest '{0}' config for Device ID: {1}".format(file_type, device_id), "DEBUG")

                    response = self.execute_get_request(
                        "configuration_archive",
                        "get_network_device_configuration_file_details_v1",
                        {
                            "networkDeviceId": device_id,
                            "fileType": file_type,
                            "offset": 1,
                            "limit": 1
                        }
                    )

                    if response and response.get("response"):
                        file_id = response["response"][0].get("id")
                        if file_id:
                            file_ids.append(file_id)
                            collected_types.append(file_type)
                            self.log("Retrieved File ID: {0} for Device ID: {1}, Type: {2}".format(
                                file_id, device_id, file_type), "DEBUG")
                        else:
                            self.log("No File ID in response for Device ID: {0}, Type: {1}".format(
                                device_id, file_type), "WARNING")
                    else:
                        self.log("No config files found for Device ID: {0}, Type: {1}".format(
                            device_id, file_type), "DEBUG")

                filter_file_ids.append({
                    "device_id": device_id,
                    "ip_address": ip_address,
                    "file_ids": file_ids,
                    "file_types": collected_types
                })

            if filter_file_ids:
                self.log("Final configuration file details retrieved:\n{0}".format(
                    self.pprint(filter_file_ids)), "INFO")
                return filter_file_ids

            self.log("No configuration files found for any device.", "WARNING")
            return None

        except Exception as e:
            msg = "An error occurred in get_network_device_configuration_file_details: {0}".format(str(e))
            self.log(msg, "ERROR")
            self.fail_and_exit(msg)

    def get_configuration_file_ids(self, mgmt_ip_to_instance_id_map, file_password):
        """
        Retrieves only the 'id' values from the configuration file details response.

        Parameters:
            mgmt_ip_to_instance_id_map (dict): Mapping of management IPs to device instance IDs.
            file_password (str): Password required for unmasking configuration files.

        Returns:
            list: List of 'id' strings extracted from the configuration file details response.
        """
        self.log("Entering get_configuration_file_ids function", "INFO")

        response = self.get_network_device_configuration_file_details(mgmt_ip_to_instance_id_map)

        if not response or not isinstance(response, list):
            self.log("No configuration file details found or invalid format returned.", "WARNING")
            return []

        id_list = []

        for item in response:
            if not isinstance(item, dict):
                self.log("Skipping item that is not a dictionary: {0}".format(item), "WARNING")
                continue

            file_ids = item.get("file_ids", [])
            file_types = item.get("file_types", [])

            if file_ids and isinstance(file_ids, list):
                id_list.extend(file_ids)

                self.log("Processing file IDs: {0} with types: {1}".format(file_ids, file_types), "DEBUG")
                unmasked_params = self.download_unmasked_raw_device_configuration(file_ids, file_types, file_password)

                self.log("Unmasked Params for device {0}: {1}".format(item.get("ip_address"), unmasked_params), "INFO")
                self.log("Added file IDs: {0}".format(file_ids), "DEBUG")
            else:
                self.log("No valid file_ids list found in item: {0}".format(item), "DEBUG")

        if id_list:
            self.log("Extracted file IDs successfully: {0}".format(id_list), "INFO")
        else:
            self.log("No valid file IDs extracted from configuration file details.", "WARNING")

        return id_list

    def download_unmasked_raw_device_configuration(self, id_list, file_types, file_password):
        """
        Downloads the unmasked (raw) configuration ZIP file for each provided file ID using the Catalyst Center API.

        Parameters:
            id_list (list): A list of configuration file IDs to download.
            file_types (list): (Unused currently) A list of configuration file types.
            file_password (str): Password used to secure or decrypt the downloaded ZIP files.

        Returns:
            bytes: A ZIP archive in binary format containing configuration files for the requested file ID(s).
                Returns the last successful response if multiple IDs are provided.
                Returns None if no valid response is received.
        """
        self.log("Entering download_unmasked_raw_device_configuration function", "INFO")

        if not id_list or not file_password:
            self.log("Missing 'id_list' or 'file_password' in parameters", "ERROR")
            self.fail_and_exit("Both 'id_list' and 'file_password' must be provided.")

        final_response = None

        try:
            for file_id in id_list:
                payload = {
                    "id": file_id,
                    "password": file_password
                }

                self.log("Requesting export for file ID: {0} with payload: {1}".format(file_id, payload), "INFO")

                response = self.dnac._exec(
                    family="configuration_archive",
                    function="download_unmaskedraw_device_configuration_as_z_ip_v1",
                    op_modifies=True,
                    params=payload
                )

                data = response.data if response else None
                if data:
                    self.log("Received valid unmasked config data for file ID: {0}".format(file_id), "DEBUG")
                    final_response = data
                else:
                    self.log("Empty response received for file ID: {0}".format(file_id), "WARNING")

            if final_response:
                self.log("Returning last valid unmasked configuration file.", "INFO")
            else:
                self.log("No valid unmasked configuration file received for any file ID.", "WARNING")

            return final_response

        except Exception as e:
            error_msg = "An error occurred in 'download_unmasked_raw_device_configuration': {0}".format(str(e))
            self.log(error_msg, "ERROR")
            self.set_operation_result("failed", False, error_msg, "ERROR").check_return_status()

    def download_unmasked_configuration(self):
        """
        Downloads unmasked configuration files for devices, saves them locally, and optionally unzips the files.

        Uses parameters from self.want including:
        - file_password: password to decrypt the downloaded zip files
        - file_path: local directory to save backups (default 'backup')
        - file_types: list of configuration file types to download (e.g., VLAN, STARTUPCONFIG)
        - unzip_backup: boolean indicating whether to keep files zipped or unzip them

        For each device IP, creates a dated folder, downloads configuration ZIPs by file ID, and extracts if needed.
        """
        params = self.want
        self.log("Configuration Params: {0}".format(params), "DEBUG")

        file_password = params.get("file_password")
        file_path = params.get("file_path", "backup")
        file_types = params.get("file_types")
        unzip_required = params.get("unzip_backup", False)
        os.makedirs(file_path, exist_ok=True)

        mgmt_ip_to_instance_id_map = params.get("mgmt_ip_to_instance_id_map", {})
        self.log("Management IP to Instance ID Map: {0}".format(mgmt_ip_to_instance_id_map), "DEBUG")

        ip_to_file_details = self.get_network_device_configuration_file_details(mgmt_ip_to_instance_id_map)
        self.log("Retrieved Configuration File Details: {0}".format(ip_to_file_details), "DEBUG")

        if not ip_to_file_details:
            self.log("No file details returned for processing.", "ERROR")
            return

        for file_details in ip_to_file_details:
            ip_address = file_details.get("ip_address")
            file_ids = file_details.get("file_ids")

            if not file_ids:
                self.log("No file IDs found for IP {0}, skipping.".format(ip_address), "ERROR")
                continue

            formatted_date = datetime.datetime.now().strftime("%d_%b_%Y")
            ip_folder_name = "{0}_{1}".format(formatted_date, ip_address.replace('.', '_'))
            target_dir = os.path.join(file_path, ip_folder_name)
            os.makedirs(target_dir, exist_ok=True)

            for file_id in file_ids:
                response_bytes = self.download_unmasked_raw_device_configuration(
                    id_list=[file_id],
                    file_types=file_types,
                    file_password=file_password
                )

                if not response_bytes:
                    self.log("No config for file ID {0}, skipping.".format(file_id), "WARNING")
                    continue

                try:
                    with zipfile.ZipFile(BytesIO(response_bytes)) as input_zip:
                        if file_password:
                            input_zip.setpassword(file_password.encode())

                        for name in input_zip.namelist():
                            try:
                                file_bytes = input_zip.read(name)
                                output_file_path = os.path.join(target_dir, os.path.basename(name))
                                with open(output_file_path, "wb") as f:
                                    f.write(file_bytes)
                                self.log("Extracted {0} to: {1}".format(name, output_file_path), "INFO")
                            except RuntimeError as re:
                                self.log("Password error for {0}: {1}".format(name, re), "ERROR")
                except Exception as e:
                    self.log("Failed to process ZIP for file ID {0}: {1}".format(file_id, e), "ERROR")

            if not unzip_required:
                self.zip_extracted_configuration(ip_folder_name, target_dir, file_path, file_password, ip_address)

        total_devices = len(mgmt_ip_to_instance_id_map)
        successful_devices = len(ip_to_file_details)
        skipped_devices = total_devices - successful_devices
        backup_path = os.path.abspath(file_path)
        log_message = (
            "Backup Device Configuration task has been successfully performed on {0} device(s) "
            "and skipped on {1} device(s). Backup files are stored at: {2}. "
            "Password to unzip files: '{3}'.".format(
                successful_devices, skipped_devices, backup_path, file_password
            )
        )

        self.set_operation_result("success", True, log_message, "INFO")

    def zip_extracted_configuration(self, ip_folder_name, target_dir, file_path, file_password, ip_address):
        """
        Compresses the extracted configuration files into a password-protected ZIP file
        without including subfolders inside the ZIP archive.

        Parameters:
            ip_folder_name (str): Name of the folder corresponding to the IP address and date.
            target_dir (str): Path to the directory containing extracted files.
            file_path (str): Destination directory to save the ZIP file.
            file_password (str): Password to protect the ZIP file.
            ip_address (str): The IP address of the device (used for logging).

        Behavior:
            - Collects all files from `target_dir` (excluding subfolders).
            - Compresses them into a password-protected ZIP file at `file_path`.
            - Deletes the extracted folder after zipping.
        """
        zip_filename = "{}.zip".format(ip_folder_name)
        zip_file_path = os.path.join(file_path, zip_filename)

        files = []
        relative_names = []

        self.log("Zipping contents of folder: {}".format(target_dir), "DEBUG")

        for filename in os.listdir(target_dir):
            full_path = os.path.join(target_dir, filename)
            if os.path.isfile(full_path):
                files.append(full_path)
                relative_names.append(os.path.basename(filename))
                self.log("Adding file: {} as {} to zip".format(full_path, filename), "DEBUG")

        if not files:
            self.log("No files found to compress.", "WARNING")
            return

        if not file_password:
            self.log("No password provided for zip file; compression may fail.", "WARNING")

        try:
            self.log("Files to compress: {}".format(files), "DEBUG")
            self.log("Relative names in zip: {}".format(relative_names), "DEBUG")

            pyminizip.compress_multiple(files, relative_names, zip_file_path, file_password, 5)
            self.log("Created password-protected zip without subfolders: {}".format(zip_file_path), "INFO")
        except Exception as e:
            self.log("Failed to create zip for {}: {}".format(ip_address, e), "ERROR")

        self.log("About to delete extracted folder after zipping: {}".format(target_dir), "DEBUG")
        try:
            shutil.rmtree(target_dir)
            self.log("Deleted extracted folder: {}".format(target_dir), "DEBUG")
        except Exception as e:
            self.log("Failed to delete extracted folder {}: {}".format(target_dir, e), "ERROR")

    def get_want(self, config):
        """
        Prepares the desired state (want) based on the provided configuration.
        Parameters:
            config (dict): A dictionary containing the configuration parameters.
        Returns:
            self: The instance of the class, potentially updated with the desired state.
        Description:
            This method processes the provided configuration to prepare the desired state (want).
            It validates the IP address list and file password, generates a new password if none is provided,
            retrieves device IDs, and updates the desired state with necessary parameters.
        """
        self.want = {}

        # Retrieve configuration parameters
        file_path = config.get("file_path")
        file_password = config.get("file_password")
        ip_address_list = config.get("ip_address_list")
        file_types = config.get("config_file_types")
        if file_types:
            if self.compare_dnac_versions(self.get_ccc_version(), "2.3.7.9") < 0:
                self.fail_and_exit(
                    "config_file_types parameter not supported for 2.3.7.6 Catalyst Center and only applicable from "
                    "2.3.7.9 Catalyst version onwards"
                )

        # Validate the IP address list if provided
        if ip_address_list:
            self.validate_ip4_address_list(ip_address_list)

        # Validate the file password or generate a new one if not provided
        if file_password:
            self.validate_file_password(file_password)
        else:
            file_password = self.password_generator()

        # Retrieve the device ID list based on the provided configuration
        mgmt_ip_to_instance_id_map = self.get_device_id_list(config)
        self.log(
            "Retrived the Device ID list based on the provided parameters: {0}".format(
                mgmt_ip_to_instance_id_map
            ),
            "DEBUG",
        )
        if not mgmt_ip_to_instance_id_map:
            self.msg = (
                "No reachable devices found among the provided parameters: {0}".format(
                    config
                )
            )
            self.set_operation_result("failed", False, self.msg, "WARNING")
            return self

        self.log(
            "Based on provided parameters, retrieved Device Id(s) of {0} device(s): {1} ".format(
                len(mgmt_ip_to_instance_id_map), mgmt_ip_to_instance_id_map
            )
        )

        # Prepare the desired state (want)
        self.want["export_device_configurations_params"] = (
            self.export_device_configurations_params(
                file_password, mgmt_ip_to_instance_id_map
            )
        )
        self.want["mgmt_ip_to_instance_id_map"] = mgmt_ip_to_instance_id_map
        self.want["file_password"] = file_password
        self.want["file_path"] = file_path
        self.want["unzip_backup"] = config.get("unzip_backup")
        self.want["file_types"] = file_types
        self.log("Desired State (want): {0}".format(str(self.want)), "INFO")

        return self

    def get_diff_merged(self):
        """
        This method is designed to Execute and Monitor Device Configuration Export Actions.
        Returns:
            self (object): An instance of the class used for continuing the chaining of method calls.
        Description:
            This method logs its execution, iterates through a predefined map of actions and their corresponding status-checking functions,
            executes the required actions based on provided parameters, and verifies the success of each action by checking its status.
        """
        self.log("Executing the get_diff_merged function", "DEBUG")

<<<<<<< HEAD
        if self.compare_dnac_versions(self.get_ccc_version(), "2.3.7.6") <= 0:
            action_map = {
                "export_device_configurations_params": (
                    self.export_device_configurations,
                    self.get_export_device_config_task_status,
                ),
            }

            for action_param, (action_func, status_func) in action_map.items():
                if self.want.get(action_param):
                    result_task_id = action_func(self.want.get(action_param))
                    status_func(result_task_id).check_return_status()
        else:
            self.log("Detected DNAC version newer than 2.3.7.6 — running download_unmasked_configuration()", "INFO")
            self.download_unmasked_configuration()
=======
        # Define a map of action parameters to their corresponding action and status functions
        action_map = {
            "export_device_configurations_params": (
                self.export_device_configurations,
                self.get_export_device_config_task_status,
            ),
        }

        # Iterate over each action parameter and its associated functions
        for action_param, (action_func, status_func) in action_map.items():
            # Execute the action and check its status
            if self.want.get(action_param):
                result_task_id = action_func(self.want.get(action_param))
                status_func(result_task_id).check_return_status()
>>>>>>> 8d379b36

        return self

    def verify_diff_merged(self):
        """
        This method is designed to Verify the Success of Device Configuration Backup Operation.
        Returns:
            self (object): An instance of the class used for continuing the chaining of method calls.
        Description:
            This method validates the Cisco Catalyst Center configuration for a merged state by checking if any backup files were created
            within a specified time window. It logs the desired state, checks the modification time of files in the specified directory,
            and sets the operation status based on whether recent backup files are found.
        """

        file_path = self.want.get("file_path")
        self.log("File Path: {0}".format(file_path))
        if file_path:
            abs_file_path = pathlib.Path(file_path).resolve()
        self.log("Desired State (want): {0}".format(str(self.want)), "INFO")

        # Define the time window in seconds to check for recently modified files
        window_seconds = 10
        current_time = time.time()
        window_start_time = current_time - window_seconds

        # List of files modified within the specified time window
        files_modified_within_window = []

        try:
            for f in abs_file_path.iterdir():
                if f.stat().st_mtime > window_start_time:
                    files_modified_within_window.append(f.name)
        except Exception as e:
            self.msg = (
                "An error occurred while verifying the success of the backup configuration operation. "
                "The Device Config Backup operation may not have been successful since the backup files "
                "were not found at the specified path. Error: {0}".format(str(e))
            )
            self.set_operation_result("failed", False, self.msg, "ERROR")
            return self

        # Check if there are any files modified within the window
        if len(files_modified_within_window) > 0:
            self.log(
                "Verified the success of the Device Config Backup operation. Back up has been taken in the following files {0}".format(
                    str(files_modified_within_window)
                ),
                "INFO",
            )
            self.status = "success"
        else:
            self.log(
                "The Device Config Backup operation may not have been successful since back up files not found at path: {0}".format(
                    abs_file_path
                ),
                "WARNING",
            )

        return self


def main():
    """
    main entry point for module execution
    """
    # Define the specification for the module"s arguments
    element_spec = {
        "dnac_host": {"required": True, "type": "str"},
        "dnac_port": {"type": "str", "default": "443"},
        "dnac_username": {"type": "str", "default": "admin", "aliases": ["user"]},
        "dnac_password": {"type": "str", "no_log": True},
        "dnac_verify": {"type": "bool", "default": "True"},
        "dnac_version": {"type": "str", "default": "2.2.3.3"},
        "dnac_debug": {"type": "bool", "default": False},
        "dnac_log": {"type": "bool", "default": False},
        "dnac_log_level": {"type": "str", "default": "WARNING"},
        "dnac_log_file_path": {"type": "str", "default": "dnac.log"},
        "dnac_log_append": {"type": "bool", "default": True},
        "config_verify": {"type": "bool", "default": False},
        "dnac_api_task_timeout": {"type": "int", "default": 1200},
        "dnac_task_poll_interval": {"type": "int", "default": 2},
        "validate_response_schema": {"type": "bool", "default": True},
        "config": {"required": True, "type": "list", "elements": "dict"},
        "state": {"default": "merged", "choices": ["merged"]},
    }

    # Initialize the Ansible module with the provided argument specifications
    module = AnsibleModule(argument_spec=element_spec, supports_check_mode=False)

    # Initialize the NetworkCompliance object with the module
    ccc_device_configs_backup = DeviceConfigsBackup(module)

    if (
        ccc_device_configs_backup.compare_dnac_versions(
            ccc_device_configs_backup.get_ccc_version(), "2.3.7.6"
        )
        < 0
    ):
        ccc_device_configs_backup.msg = (
            "The specified version '{0}' does not support the 'Device Configuration Backup' feature. Supported versions start "
            "  from '2.3.7.6' onwards. Version '2.3.7.6' introduces APIs for taking configuration backups of reachable"
            " devices.".format(ccc_device_configs_backup.get_ccc_version())
        )
        ccc_device_configs_backup.set_operation_result(
            "failed", False, ccc_device_configs_backup.msg, "ERROR"
        ).check_return_status()

    # Get the state parameter from the provided parameters
    state = ccc_device_configs_backup.params.get("state")

    # Check if the state is valid
    if state not in ccc_device_configs_backup.supported_states:
        ccc_device_configs_backup.status = "invalid"
        ccc_device_configs_backup.msg = "State {0} is invalid".format(state)
        ccc_device_configs_backup.check_return_status()

    # Get the config_verify parameter from the provided parameters
    config_verify = ccc_device_configs_backup.params.get("config_verify")

    # Validate the input parameters and check the return status
    ccc_device_configs_backup.validate_input().check_return_status()

    # Iterate over the validated configuration parameters
    for config in ccc_device_configs_backup.validated_config:
        ccc_device_configs_backup.reset_values()
        ccc_device_configs_backup.get_want(config).check_return_status()
        ccc_device_configs_backup.get_diff_state_apply[state]().check_return_status()
        if config_verify:
            ccc_device_configs_backup.verify_diff_state_apply[
                state
            ]().check_return_status()

    # Exit with the result obtained from the NetworkCompliance object
    module.exit_json(**ccc_device_configs_backup.result)


if __name__ == "__main__":
    main()<|MERGE_RESOLUTION|>--- conflicted
+++ resolved
@@ -556,10 +556,7 @@
             "file_path": {"type": "str", "required": False, "default": "tmp"},
             "file_password": {"type": "str", "required": False},
             "unzip_backup": {"type": "bool", "required": False, "default": True},
-<<<<<<< HEAD
             "config_file_types": {"type": "list", "elements": "str", "required": False}
-=======
->>>>>>> 8d379b36
         }
 
         # Validate device_configs_backup params
@@ -1679,7 +1676,6 @@
         """
         self.log("Executing the get_diff_merged function", "DEBUG")
 
-<<<<<<< HEAD
         if self.compare_dnac_versions(self.get_ccc_version(), "2.3.7.6") <= 0:
             action_map = {
                 "export_device_configurations_params": (
@@ -1695,22 +1691,6 @@
         else:
             self.log("Detected DNAC version newer than 2.3.7.6 — running download_unmasked_configuration()", "INFO")
             self.download_unmasked_configuration()
-=======
-        # Define a map of action parameters to their corresponding action and status functions
-        action_map = {
-            "export_device_configurations_params": (
-                self.export_device_configurations,
-                self.get_export_device_config_task_status,
-            ),
-        }
-
-        # Iterate over each action parameter and its associated functions
-        for action_param, (action_func, status_func) in action_map.items():
-            # Execute the action and check its status
-            if self.want.get(action_param):
-                result_task_id = action_func(self.want.get(action_param))
-                status_func(result_task_id).check_return_status()
->>>>>>> 8d379b36
 
         return self
 
