--- conflicted
+++ resolved
@@ -659,14 +659,9 @@
           - self: An instance of a class used for interacting with
                   Cisco DNA Center.
         Returns:
-<<<<<<< HEAD
             object: An instance of the class with updated results and status
             based on the processing of differences. Based on the length of devices passed
             it adds/claims or does both.
-=======
-          - object: An instance of the class with updated results and status
-                    based on the processing of differences.
->>>>>>> 3b5ae8e3
         Description:
           The function processes the differences and, depending on the
           changes required, it may add, update,or resynchronize devices in
@@ -830,7 +825,6 @@
 
     def get_diff_deleted(self):
         """
-<<<<<<< HEAD
         If the given device is added to pnp database
         and is in unclaimed or failed state delete the
         given device
@@ -844,20 +838,6 @@
         Description:
             This function is responsible for removing devices from the Cisco DNA Center PnP GUI and
             pass nio changes if devices are already deleted.
-=======
-        If the given device is added to pnp database and is in unclaimed or
-        failed state delete the given device.
-
-        Parameters:
-          - self: An instance of a class used for interacting with
-                  Cisco DNA Center.
-        Returns:
-          - self: An instance of the class with updated results and status
-                  based on the deletion operation.
-        Description:
-          This function is responsible for removing devices from the
-          Cisco DNA Center PnP GUI and raise Exception if any error occured.
->>>>>>> 3b5ae8e3
         """
         devices_deleted = []
         devices_to_delete = self.want.get("pnp_params")[:]
