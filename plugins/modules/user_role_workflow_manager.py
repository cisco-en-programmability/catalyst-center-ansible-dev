--- conflicted
+++ resolved
@@ -1831,18 +1831,8 @@
 
                 if self.want.get("password_update"):
                     if update_required_param.get("role_list"):
-<<<<<<< HEAD
                         if self.want["username"].lower() not in self.have["current_user_config"]["username"]:
                             task_response = {"error_message": "Username for an existing user cannot be updated."}
-=======
-                        if (
-                            self.want["username"]
-                            not in self.have["current_user_config"]["username"]
-                        ):
-                            task_response = {
-                                "error_message": "Username for an existing user cannot be updated."
-                            }
->>>>>>> 34c1dc4a
                         else:
                             self.get_diff_deleted(self.want)
                             update_required_param["password"] = self.want.get(
@@ -1871,18 +1861,9 @@
                         return self
 
                     if update_required_param.get("role_list"):
-<<<<<<< HEAD
+
                         if self.want["username"].lower() not in self.have["current_user_config"]["username"]:
                             task_response = {"error_message": "Username for an existing user cannot be updated."}
-=======
-                        if (
-                            self.want["username"]
-                            not in self.have["current_user_config"]["username"]
-                        ):
-                            task_response = {
-                                "error_message": "Username for an existing user cannot be updated."
-                            }
->>>>>>> 34c1dc4a
                         else:
                             user_in_have = self.have["current_user_config"]
                             update_param = update_required_param
@@ -2397,15 +2378,9 @@
 
                 if resource_name == "overall" or resource_name == "data_access":
                     new_entry = {
-<<<<<<< HEAD
+
                         "type": "Network Analytics.Data Access",
                         "operations": operations
-=======
-                        "type": "Network Analytics.{0}".format(
-                            resource_name.replace("_", " ").title()
-                        ),
-                        "operations": operations,
->>>>>>> 34c1dc4a
                     }
                     unique_types[new_entry["type"]] = new_entry
                     self.log(
