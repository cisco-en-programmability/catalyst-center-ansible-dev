#!/usr/bin/python
# -*- coding: utf-8 -*-
# Copyright (c) 2025, Cisco Systems
# GNU General Public License v3.0+ (see LICENSE or https://www.gnu.org/licenses/gpl-3.0.txt)

"""Ansible module to perform operations on SDA fabric multicast in Cisco Catalyst Center."""
from __future__ import absolute_import, division, print_function

__metaclass__ = type
__author__ = ["Muthu Rakesh, Madhan Sankaranarayanan, Archit Soni"]
DOCUMENTATION = r"""
---
module: sda_fabric_multicast_workflow_manager
short_description: Manage SDA fabric multicast in Cisco
  Catalyst Center.
description:
  - Perform operations on SDA fabric multicast configurations
    and the replication mode.
  - Manages the multicast configurations like Source
    Specific Multicast (SSM) and Any Source Multicast(ASM).
  - Manages the replication mode of the multicast configuration
    associated with the L3 Virtual Network.
version_added: '6.31.0'
extends_documentation_fragment:
  - cisco.dnac.workflow_manager_params
author: Muthu Rakesh (@MUTHU-RAKESH-27) Madhan Sankaranarayanan
  (@madhansansel) Archit Soni (@koderchit)
options:
  config_verify:
    description: Set to True to verify the Cisco Catalyst
      Center after applying the playbook config.
    type: bool
    default: false
  state:
    description: The state of Cisco Catalyst Center
      after module completion.
    type: str
    choices: [merged, deleted]
    default: merged
  config:
    description:
      - A list of SDA fabric multicast configurations
        associated with fabric sites.
      - Each entry in the list represents multicast
        settings for a specific fabric site.
    type: list
    elements: dict
    required: true
    suboptions:
      fabric_multicast:
        description: Configuration details for SDA fabric
          multicast configurations associated with a
          fabric site.
        type: list
        elements: dict
        suboptions:
          fabric_name:
            description:
              - Name of the SDA fabric site.
              - Mandatory parameter for all operations
                under fabric_multicast.
              - The fabric site must already exist before
                configuring multicast settings.
              - A Fabric Site is composed of networking
                devices operating in SD-Access Fabric
                roles.
              - A fabric site consists of networking
                devices operating in SD-Access Fabric
                roles, including Border Nodes, Control
                Plane Nodes, Edge Nodes, Fabric Wireless
                LAN Controllers, and Fabric Wireless
                Access Points.
              - A Fabric sites may also include Fabric
                Wireless LAN Controllers and Fabric
                Wireless Access Points.
              - Updating this field is not allowed.
              - To delete the entire multicast configuration,
                provide only the 'fabric_name' and 'layer3_virtual_network'.
              - To delete only SSM or ASM configurations,
                provide the corresponding 'ssm' and/or
                'asm' fields.
            type: str
            required: true
          layer3_virtual_network:
            description:
              - Name of the Layer 3 Virtual Network
                (L3VN) associated with the multicast
                configuration.
              - A L3VN is a logically isolated network
                that enables IP routing between different
                subnets while maintaining separation
                from other virtual networks.
              - Mandatory parameter for all operations
                under fabric_multicast.
              - The Layer 3 Virtual Network must be
                created and associated with the fabric
                site and its fabric zones before configuring
                multicast.
              - The created L3 Virtual Network should
                be associated with the fabric site and
                its fabric zones.
              - Updating this field is not allowed after
                creation.
              - To delete the entire multicast configuration,
                provide only the 'fabric_name' and 'layer3_virtual_network'.
              - To delete only the SSM or ASM configurations,
                provide the corresponding 'ssm' and/or
                'asm' fields.
            type: str
            required: true
          replication_mode:
            description: >
              Specifies how multicast traffic is replicated
              within the fabric site. Two replication
              modes are supported: Native Multicast
              and Headend Replication. Native Multicast
              forwards multicast traffic using traditional
              multicast routing protocols such as PIM,
                building
              distribution trees to efficiently deliver
              traffic to multiple receivers. Headend
              Replication replicates multicast packets
              at the source node without using multicast
              routing protocols. Mandatory parameter
              while adding the multicast configuration
              to the fabric site.
            type: str
            choices: [NATIVE_MULTICAST, HEADEND_REPLICATION]
          ip_pool_name:
            description:
              - Name of the IP address pool allocated
                for communication between the SDA fabric
                and external networks.
              - Denotes the IP address range allocated
                for communication between the SDA fabric
                and external networks.
              - Mandatory parameter while adding the
                multicast configuration to the fabric
                site.
              - When multicast is enabled in the fabric
                site, each device operating as a Border
                Node or Edge Node is provisioned with
                an IP address per Virtual Network, used
                for multicast signaling.
              - The IP pool must be reserved in the
                fabric site before multicast configuration.
              - Updating this field is not allowed.
            type: str
          ssm:
            description:
              - PIM Source-Specific Multicast (PIM-SSM)
                configures the multicast tree with the
                source as the root.
              - Either SSM or ASM is mandatory when
                adding multicast configurations to the
                fabric site.
              - When the state is set to 'deleted' and
                SSM is provided, only the SSM ranges
                will be removed.
              - When removing SSM ranges, ASM configurations
                must be present.
              - To delete the entire multicast configuration,
                provide only the 'fabric_name' and 'layer3_virtual_network'.
              - To delete only the SSM or ASM configurations,
                provide the respective 'ssm' or 'asm'
                parameter.
            type: str
            suboptions:
              ipv4_ssm_ranges:
                description:
                  - The IPv4 range for Source-Specific
                    Multicast (SSM), where receivers
                    specify both the multicast group
                    (G) and the source (S) for receiving
                    traffic, enhancing security and
                    efficiency.
                  - Mandatory parameter when the ssm
                    is provided.
                type: list
                elements: str
                required: true
          asm:
            description:
              - PIM Any-Source Multicast (PIM-ASM) allows
                receivers to join a multicast group
                without specifying a particular source.
              - The root of the multicast tree is the
                Rendezvous Point (RP), which forwards
                multicast traffic to receivers.
              - Either SSM or ASM must be provided when
                configuring multicast for the fabric
                site.
              - When the state is 'deleted' and if the
                asm is provided, only the asm ranges
                will be removed.
              - If removing ASM ranges, ensure that
                SSM configurations are also present.
              - To delete the entire multicast configuration,
                provide only the 'fabric_name' and 'layer3_virtual_network'.
              - To delete only the SSM or ASM configurations,
                provide the respective 'ssm' or 'asm'
                parameter.
            type: str
            suboptions:
              rp_device_location:
                description:
                  - Specifies the location of the Rendezvous
                    Point (RP) in the multicast network.
                  - Mandatory parameter when configuring
                    ASM.
                  - When the location is 'FABRIC', the
                    RP is within the SD-Access fabric
                    (typically on a Border, Control
                    Plane, or Edge node).
                  - When the location is 'EXTERNAL',
                    the RP is outside the SD-Access
                    fabric, requiring interconnectivity
                    between the fabric and external
                    multicast networks.
                type: str
                choices: [EXTERNAL, FABRIC]
                required: true
              network_device_ips:
                description:
                  - Specifies the IP addresses of devices
                    within the SD-Access fabric to be
                    used as the RP.
                  - A maximum of two device IPs can
                    be provided.
                  - All the device IPs provided should
                    be provisioned to the fabric site.
                  - For Edge node RPs, only one device
                    should be provided.
                  - If using a Single Stack reserved
                    pool, only one device should be
                    provided.
                type: list
                elements: str
              ex_rp_ipv4_address:
                description:
                  - The IPv4 address of the external
                    RP when the RP device location is
                    set to 'EXTERNAL'.
                  - Either 'ex_rp_ipv4_address' or 'ex_rp_ipv6_address'
                    is required when adding the multicast
                    configuration.
                  - If both 'ex_rp_ipv4_address' and
                    'ex_rp_ipv6_address' are provided,
                    'ex_rp_ipv4_address' takes priority.
                    The second address can be provided
                    as the next element in the list
                    if needed.
                type: str
              is_default_v4_rp:
                description:
                  - A flag that indicates whether the
                    IPv4 RP is the default RP for the
                    multicast domain.
                  - If set to 'true', this RP is used
                    for all multicast groups that do
                    not have a specific RP assigned.
                  - Either 'is_default_v4_rp' or 'ipv4_asm_ranges'
                    must be provided when 'ex_rp_ipv4_address'
                    is used.
                  - The 'ipv4_asm_ranges' will take
                    priority over 'is_default_v4_rp'
                    if both are specified.
                type: bool
              ipv4_asm_ranges:
                description:
                  - A range used exclusively for Any-Source
                    Multicast (ASM), where receivers
                    specify both the source (S) and
                    the group (G) for receiving multicast
                    traffic.
                  - Either 'is_default_v4_rp' or 'ipv4_asm_ranges'
                    must be provided when 'ex_rp_ipv4_address'
                    is used.
                  - The 'ipv4_asm_ranges' takes priority
                    over 'is_default_v4_rp' if both
                    are provided.
                  - The ranges provided for 'ipv4_asm_ranges'
                    should not overlap with the ranges
                    provided for 'ipv4_ssm_ranges' or
                    any other external IP ranges.
                type: list
                elements: str
              ex_rp_ipv6_address:
                description:
                  - This refers to the IPv6 address
                    of the External RP when the RP Device
                    Location is set to EXTERNAL.
                  - Either 'ex_rp_ipv4_address' or 'ex_rp_ipv6_address'
                    is mandatory while adding the multicast
                    configurations to the fabric site.
                  - If both the 'ex_rp_ipv4_address'
                    and 'ex_rp_ipv6_address' is passed,
                    'ex_rp_ipv4_address' will given
                    priority. Provide either one in
                    an element and carry over the other
                    to the next element of the list.
                type: str
              is_default_v6_rp:
                description:
                  - A flag that indicates whether the
                    IPv6 RP is the default RP for the
                    multicast domain.
                  - If set to 'true', this RP is used
                    for all multicast groups that do
                    not have a specific RP assigned.
                  - Either 'is_default_v6_rp' or 'ipv6_asm_ranges'
                    must be provided when 'ex_rp_ipv6_address'
                    is used.
                  - The 'ipv6_asm_ranges' will take
                    priority over 'is_default_v6_rp'
                    if both are specified.
                type: bool
              ipv6_asm_ranges:
                description:
                  - A range used exclusively for Any-Source
                    Multicast (ASM), where receivers
                    specify both the source (S) and
                    the group (G) for receiving multicast
                    traffic.
                  - Either 'is_default_v6_rp' or 'ipv6_asm_ranges'
                    must be provided when 'ex_rp_ipv6_address'
                    is used.
                  - The 'ipv6_asm_ranges' takes priority
                    over 'is_default_v6_rp' if both
                    are provided.
                type: list
                elements: str
requirements:
  - dnacentersdk >= 2.10.2
  - python >= 3.9
notes:
  - SDK Method used are
    site_design.SiteDesign.get_sites,
    network_settings.NetworkSettings.get_reserve_ip_subpool,
    devices.Devices.get_device_list,
    sda.Sda.get_layer3_virtual_networks,
    sda.Sda.get_fabric_sites,
    sda.Sda.get_fabric_zones,
    sda.Sda.get_provisioned_devices,
    sda.Sda.get_multicast_virtual_networks_v1,
    sda.Sda.get_multicast_v1,
    sda.Sda.add_multicast_virtual_networks_v1,
    sda.Sda.update_multicast_v1,
    sda.Sda.update_multicast_virtual_networks_v1,
    sda.Sda.delete_multicast_virtual_network_by_id_v1,
    task.Task.get_tasks_by_id,
    task.Task.get_task_details_by_id,
  - Paths used are
    get /dna/intent/api/v1/sites get
    /dna/intent/api/v1/reserve-ip-subpool get /dna/intent/api/v1/network-device
    get /dna/intent/api/v1/sda/layer3VirtualNetworks
    get /dna/intent/api/v1/sda/fabricSites get /dna/intent/api/v1/sda/fabricZones
    get /dna/intent/api/v1/sda/provisionDevices get
    /dna/intent/api/v1/sda/multicast/virtualNetworks
    get /dna/intent/api/v1/sda/multicast post /dna/intent/api/v1/sda/multicast/virtualNetworks
    put /dna/intent/api/v1/sda/multicast put /dna/intent/api/v1/sda/multicast/virtualNetworks
    delete /dna/intent/api/v1/sda/multicast/virtualNetworks/${id}
    get /dna/intent/api/v1/tasks/${id} get /dna/intent/api/v1/tasks/${id}/detail
"""

EXAMPLES = r"""
---
- name: Configure the SDA multicast on a L3 virtual
    network under a fabric site
  cisco.dnac.sda_fabric_multicast_workflow_manager:
    dnac_host: "{{ dnac_host }}"
    dnac_username: "{{ dnac_username }}"
    dnac_password: "{{ dnac_password }}"
    dnac_verify: "{{ dnac_verify }}"
    dnac_port: "{{ dnac_port }}"
    dnac_version: "{{ dnac_version }}"
    dnac_debug: "{{ dnac_debug }}"
    dnac_log: true
    dnac_log_level: "{{ dnac_log_level }}"
    state: merged
    config_verify: true
    config:
      - fabric_multicast:
          - fabric_name: "Global/USA/SAN JOSE"
            layer3_virtual_network: "L3_VN_MUL_1"
            replication_mode: NATIVE_MULTICAST
            ip_pool_name: ip_pool_dual_mul
            ssm:
              ipv4_ssm_ranges:
                - "225.0.0.0/8"
                - "226.0.0.0/8"
            asm:
              - rp_device_location: "FABRIC"
                network_device_ips:
                  - "204.1.2.3"
                is_default_v4_rp: true
- name: Update the ssm configuration on a L3 virtual
    network under a fabric site
  cisco.dnac.sda_fabric_multicast_workflow_manager:
    dnac_host: "{{ dnac_host }}"
    dnac_username: "{{ dnac_username }}"
    dnac_password: "{{ dnac_password }}"
    dnac_verify: "{{ dnac_verify }}"
    dnac_port: "{{ dnac_port }}"
    dnac_version: "{{ dnac_version }}"
    dnac_debug: "{{ dnac_debug }}"
    dnac_log: true
    dnac_log_level: "{{ dnac_log_level }}"
    state: merged
    config_verify: true
    config:
      - fabric_multicast:
          - fabric_name: "Global/USA/SAN JOSE"
            layer3_virtual_network: "L3_VN_MUL_1"
            ssm:
              ipv4_ssm_ranges:
                - "227.0.0.0/8"
- name: Update the asm configuration on a L3 virtual
    network under a fabric site
  cisco.dnac.sda_fabric_multicast_workflow_manager:
    dnac_host: "{{ dnac_host }}"
    dnac_username: "{{ dnac_username }}"
    dnac_password: "{{ dnac_password }}"
    dnac_verify: "{{ dnac_verify }}"
    dnac_port: "{{ dnac_port }}"
    dnac_version: "{{ dnac_version }}"
    dnac_debug: "{{ dnac_debug }}"
    dnac_log: true
    dnac_log_level: "{{ dnac_log_level }}"
    state: merged
    config_verify: true
    config:
      - fabric_multicast:
          - fabric_name: "Global/USA/SAN JOSE"
            layer3_virtual_network: "L3_VN_MUL_1"
            asm:
              - rp_device_location: "EXTERNAL"
                ex_rp_ipv4_address: "10.0.0.1"
                ipv4_asm_ranges:
                  - "232.0.0.0/8"
                  - "233.0.0.0/8"
                ex_rp_ipv6_address: "2001::1"
                ipv6_asm_ranges:
                  - "FF01::/64"
                  - "FF02::/64"
              - rp_device_location: "EXTERNAL"
                ex_rp_ipv4_address: "10.0.0.2"
                ipv4_asm_ranges:
                  - "234.0.0.0/8"
                  - "235.0.0.0/8"
                ex_rp_ipv6_address: "2001::2"
                ipv6_asm_ranges:
                  - "FF02::/64"
                  - "FF04::/64"
- name: Update the replication mode of the SDA multicast
    configurations under a fabric site
  cisco.dnac.sda_fabric_multicast_workflow_manager:
    dnac_host: "{{ dnac_host }}"
    dnac_username: "{{ dnac_username }}"
    dnac_password: "{{ dnac_password }}"
    dnac_verify: "{{ dnac_verify }}"
    dnac_port: "{{ dnac_port }}"
    dnac_version: "{{ dnac_version }}"
    dnac_debug: "{{ dnac_debug }}"
    dnac_log: true
    dnac_log_level: "{{ dnac_log_level }}"
    state: merged
    config_verify: true
    config:
      - fabric_multicast:
          - fabric_name: "Global/USA/SAN JOSE"
            layer3_virtual_network: "L3_VN_MUL_1"
            replication_mode: "HEADEND_REPLICATION"
- name: Delete the source '226.0.0.0/8' from the ssm
    multicast configuration
  cisco.dnac.sda_fabric_multicast_workflow_manager:
    dnac_host: "{{ dnac_host }}"
    dnac_username: "{{ dnac_username }}"
    dnac_password: "{{ dnac_password }}"
    dnac_verify: "{{ dnac_verify }}"
    dnac_port: "{{ dnac_port }}"
    dnac_version: "{{ dnac_version }}"
    dnac_debug: "{{ dnac_debug }}"
    dnac_log: true
    dnac_log_level: "{{ dnac_log_level }}"
    state: deleted
    config_verify: true
    config:
      - fabric_multicast:
          - fabric_name: "Global/USA/SAN JOSE"
            layer3_virtual_network: "L3_VN_MUL_1"
            ssm:
              ipv4_ssm_ranges:
                - "226.0.0.0/8"
- name: Delete the RP '10.0.0.1' from the asm multicast
    configuration
  cisco.dnac.sda_fabric_multicast_workflow_manager:
    dnac_host: "{{ dnac_host }}"
    dnac_username: "{{ dnac_username }}"
    dnac_password: "{{ dnac_password }}"
    dnac_verify: "{{ dnac_verify }}"
    dnac_port: "{{ dnac_port }}"
    dnac_version: "{{ dnac_version }}"
    dnac_debug: "{{ dnac_debug }}"
    dnac_log: true
    dnac_log_level: "{{ dnac_log_level }}"
    state: deleted
    config_verify: true
    config:
      - fabric_multicast:
          - fabric_name: "Global/USA/SAN JOSE"
            layer3_virtual_network: "L3_VN_MUL_1"
            asm:
              - rp_device_location: "EXTERNAL"
                ex_rp_ipv4_address: "10.0.0.1"
- name: Delete the SDA multicast configurations of the
    L3 virtual network from the fabric site.
  cisco.dnac.sda_fabric_multicast_workflow_manager:
    dnac_host: "{{ dnac_host }}"
    dnac_username: "{{ dnac_username }}"
    dnac_password: "{{ dnac_password }}"
    dnac_verify: "{{ dnac_verify }}"
    dnac_port: "{{ dnac_port }}"
    dnac_version: "{{ dnac_version }}"
    dnac_debug: "{{ dnac_debug }}"
    dnac_log: true
    dnac_log_level: "{{ dnac_log_level }}"
    state: deleted
    config_verify: true
    config:
      - fabric_multicast:
          - fabric_name: "Global/USA/SAN JOSE"
            layer3_virtual_network: "L3_VN_MUL_1"
"""

RETURN = r"""
# Case_1: Successful configuration of SDA fabric multicast on a L3 VN under a site
response_1:
  description: A dictionary or list with the response returned by the Cisco Catalyst Center Python SDK
  returned: always
  type: dict
  sample: >
    {
      "response": {
        "taskId": "str",
        "url": "str"
      },
      "version": "str"
    }
# Case_2: Successful configuration update of SDA fabric multicast on a L3 VN under a site
response_2:
  description: A dictionary or list with the response returned by the Cisco Catalyst Center Python SDK
  returned: always
  type: dict
  sample: >
    {
      "response": {
        "taskId": "str",
        "url": "str"
      },
      "version": "str"
    }
# Case_3: Successful updation of the replication mode
response_3:
  description: A dictionary or list with the response returned by the Cisco Catalyst Center Python SDK
  returned: always
  type: dict
  sample: >
    {
      "response": {
        "taskId": "str",
        "url": "str"
      },
      "version": "str"
    }
# Case_4: Successful deletion of SDA fabric multicast configuration on a L3 VN under a site
response_4:
  description: A dictionary or list with the response returned by the Cisco Catalyst Center Python SDK
  returned: always
  type: dict
  sample: >
    {
      "response": {
        "taskId": "str",
        "url": "str"
      },
      "version": "str"
    }
"""

import copy
from ansible.module_utils.basic import AnsibleModule
from collections import defaultdict
from ansible_collections.cisco.dnac.plugins.module_utils.dnac import (
    DnacBase,
    validate_list_of_dicts,
    get_dict_result,
)


class FabricMulticast(DnacBase):
    """Class containing member attributes for sda_fabric_multicast_workflow_manager module"""

    def __init__(self, module):
        super().__init__(module)
        self.response = []
        self.multicast_vn_obj_params = self.get_obj_params("multicast_vn")
        self.replication_mode_obj_params = self.get_obj_params("replication_mode")
        self.max_timeout = self.params.get("dnac_api_task_timeout")

    def validate_input(self):
        """
        Checks if the configuration parameters provided in the playbook
        meet the expected structure and data types,
        as defined in the 'temp_spec' dictionary.

        Parameters:
            self (object): The current object details.
        Returns:
            self (object): The current object with updated desired Fabric Devices information.
        Example:
            If the validation succeeds, 'self.status' will be 'success' and
            'self.validated_config' will contain the validated configuration.
            If it fails, 'self.status' will be 'failed', and
            'self.msg' will describe the validation issues.
        """

        if not self.config:
            self.msg = "config not available in playbook for validation."
            self.status = "success"
            return self

        # temp_spec is the specification for the expected structure of configuration parameters
        temp_spec = {
            "fabric_multicast": {
                "type": "list",
                "elements": "dict",
                "fabric_name": {"type": "str", "required": True},
                "replication_mode": {
                    "type": "str",
                    "choices": ["NATIVE_MULTICAST", "HEADEND_REPLICATION"],
                    "default": "NATIVE_MULTICAST",
                },
                "layer3_virtual_network": {"type": "str"},
                "ip_pool_name": {"type": "str"},
                "ssm": {
                    "type": "dict",
                    "ip_pool_name": {"type": "list", "elements": "str"},
                },
                "asm": {
                    "type": "list",
                    "elements": "dict",
                    "rp_device_location": {
                        "type": "str",
                        "choices": ["FABRIC", "EXTERNAL"],
                        "default": "FABRIC",
                    },
                    "network_device_ips": {
                        "type": "list",
                        "elements": "str",
                    },
                    "ex_rp_ipv4_address": {"type": "str"},
                    "is_default_v4_rp": {"type": "bool"},
                    "ipv4_asm_ranges": {"type": "list", "elements": "str"},
                    "ex_rp_ipv6_address": {"type": "str"},
                    "is_default_v6_rp": {"type": "bool"},
                    "ipv6_asm_ranges": {"type": "list", "elements": "str"},
                },
            }
        }

        # Validate playbook params against the specification (temp_spec)
        valid_temp, invalid_params = validate_list_of_dicts(self.config, temp_spec)
        if invalid_params:
            self.msg = "Invalid parameters in playbook: {invalid_params}".format(
                invalid_params="\n".join(invalid_params)
            )
            self.set_operation_result(
                "failed", False, self.msg, "ERROR"
            ).check_return_status()

        self.validated_config = valid_temp
        self.log(
            "Successfully validated playbook config params: {valid_temp}".format(
                valid_temp=valid_temp
            ),
            "INFO",
        )
        self.msg = "Successfully validated input from the playbook."
        self.status = "success"
        return self

    def get_obj_params(self, get_object):
        """
        Get the required comparison obj_params value

        Parameters:
            get_object (str): identifier for the required obj_params
        Returns:
            obj_params (list): obj_params value for comparison.
        Description:
            This function gets the object for the requires_update function.
            The obj_params will have the pattern to be compared.
        """

        if get_object == "multicast_vn":
            obj_params = [
                ("fabricId", "fabricId"),
                ("virtualNetworkName", "virtualNetworkName"),
                ("ipPoolName", "ipPoolName"),
                ("ipv4SsmRanges", "ipv4SsmRanges"),
                ("multicastRPs", "multicastRPs"),
            ]
        elif get_object == "replication_mode":
            obj_params = [("replicationMode", "replicationMode")]
        else:
            raise ValueError(
                "Received an unexpected value for 'get_object': {object_name}".format(
                    object_name=get_object
                )
            )

        return obj_params

    def check_valid_virtual_network_name(self, virtual_network_name):
        """
        Check if the given L3 virtual network name exists.

        Parameters:
            virtual_network_name (str): The name of the L3 virtual network.
        Returns:
            True or False (bool): True if the L3 virtual network exists. Else, return False.
        Description:
            Calls the 'get_layer3_virtual_networks' API with the given virtual network name.
            If a matching virtual network is found, returns True.
            If no matching network is found, or if there is an error, returns False.
        """

        self.log(
            "Starting to check if virtual network exists: '{name}'.".format(
                name=virtual_network_name
            ),
            "DEBUG",
        )
        try:
            virtual_network_details = self.dnac._exec(
                family="sda",
                function="get_layer3_virtual_networks",
                params={
                    "virtual_network_name": virtual_network_name,
                },
            )
            self.log(
                "Response received from 'get_layer3_virtual_networks': {response}".format(
                    response=virtual_network_details
                ),
                "DEBUG",
            )

            if not isinstance(virtual_network_details, dict):
                self.msg = "Error in getting virtual network details - Response is not a dictionary"
                self.log(self.msg, "CRITICAL")
                self.set_operation_result(
                    "failed", False, self.msg, "ERROR"
                ).check_return_status()

            # if the SDK returns no response, then the virtual network does not exist
            virtual_network_details = virtual_network_details.get("response")
            if not virtual_network_details:
                self.log(
                    "There is no L3 virtual network with the name '{name}'.".format(
                        name=virtual_network_name
                    ),
                    "DEBUG",
                )
                return False

            self.log(
                "L3 virtual network '{name}' exists.".format(name=virtual_network_name),
                "DEBUG",
            )

        except Exception as e:
            self.msg = "Exception occurred while running the API 'get_layer3_virtual_networks': {error_msg}".format(
                error_msg=str(e)
            )
            self.log(self.msg, "CRITICAL")
            self.set_operation_result(
                "failed", False, self.msg, "ERROR"
            ).check_return_status()

        return True

    def check_valid_reserved_pool(self, reserved_pool_name, fabric_name):
        """
        Check if a reserved IP pool exists within a given fabric site.

        Parameters:
            reserved_pool_name (str): The name of the reserved pool.
            fabric_name (str): The name of the fabric site.
        Returns:
            True or False (bool): True if the reserved pool exists. Else, return False.
        Description:
            Call the API 'get_reserve_ip_subpool' by setting the 'site_id' and 'groupName' field.
            Checks the results to find a reserved pool with the given name.
            If found, returns True. If not found, returns False.
        """

        self.log(
            "Starting to check for reserved pool '{pool_name}' in fabric '{fabric_name}'.".format(
                pool_name=reserved_pool_name, fabric_name=fabric_name
            ),
            "DEBUG",
        )
        try:
            (site_exists, site_id) = self.get_site_id(fabric_name)
            self.log(
                "The site with the name '{site_name} exists in Cisco Catalyst Center is '{site_exists}'".format(
                    site_name=fabric_name, site_exists=site_exists
                ),
                "DEBUG",
            )
            if not site_id:
                self.msg = (
                    "The site with the hierarchy name '{site_name}' is invalid.".format(
                        site_name=fabric_name
                    )
                )
                self.set_operation_result(
                    "failed", False, self.msg, "ERROR"
                ).check_return_status()

            self.log(
<<<<<<< HEAD
                f"Calling API 'get_reserve_ip_subpool' with site_id '{site_id}', groupName: '{reserved_pool_name}'.", "DEBUG"
            )
            all_reserved_pool_details = self.dnac._exec(
                family="network_settings",
                function="get_reserve_ip_subpool",
                params={
                    "site_id": site_id,
                    "groupName" : reserved_pool_name,
                },
            )
            self.log(
                "Response received from 'get_reserve_ip_subpool': {response}"
                .format(response=all_reserved_pool_details), "DEBUG"
            )

            if not isinstance(all_reserved_pool_details, dict):
                self.msg = "Error in getting reserve pool - Response is not a dictionary"
                self.log(self.msg, "CRITICAL")
                self.set_operation_result("failed", False, self.msg, "ERROR").check_return_status()
=======
                "Calling API 'get_reserve_ip_subpool' with site_id '{site_id}' and offset '{offset}'.".format(
                    site_id=site_id, offset=offset
                ),
                "DEBUG",
            )
            while True:
                all_reserved_pool_details = self.dnac._exec(
                    family="network_settings",
                    function="get_reserve_ip_subpool",
                    params={"site_id": site_id, "offset": offset},
                )
                self.log(
                    "Response received from 'get_reserve_ip_subpool': {response}".format(
                        response=all_reserved_pool_details
                    ),
                    "DEBUG",
                )

                if not isinstance(all_reserved_pool_details, dict):
                    self.msg = (
                        "Error in getting reserve pool - Response is not a dictionary"
                    )
                    self.log(self.msg, "CRITICAL")
                    self.set_operation_result(
                        "failed", False, self.msg, "ERROR"
                    ).check_return_status()

                offset += 25
                all_reserved_pool_details = all_reserved_pool_details.get("response")
                if not all_reserved_pool_details:
                    self.log(
                        "There is no reserved subpool in the site '{site_name}'.".format(
                            site_name=fabric_name
                        ),
                        "DEBUG",
                    )
                    return False

                # Check for maximum timeout, default value is 1200 seconds
                if (time.time() - start_time) >= self.max_timeout:
                    self.msg = "Max timeout of {0} sec has reached for the API 'get_reserved_ip_subpool' status.".format(
                        self.max_timeout
                    )
                    self.log(self.msg, "CRITICAL")
                    self.status = "failed"
                    return True

                # Find the reserved pool with the given name in the list of reserved pools
                reserved_pool_details = get_dict_result(
                    all_reserved_pool_details, "groupName", reserved_pool_name
                )
                if reserved_pool_details:
                    self.log(
                        "The reserved pool '{reserved_pool}' found in the site '{site_name}'.".format(
                            reserved_pool=reserved_pool_name, site_name=fabric_name
                        ),
                        "DEBUG",
                    )
                    return True
>>>>>>> 47466887

            reserved_pool_details = all_reserved_pool_details.get("response")
            if not reserved_pool_details:
                self.log(
<<<<<<< HEAD
                    f"There is no reserved subpool in the site '{fabric_name}' with reserved pool name: '{reserved_pool_name}'.", "DEBUG"
=======
                    "No matching reserved pool found for '{pool}' in site '{site_name}' at offset '{offset}'."
                    "Continuing to next offset.".format(
                        pool=reserved_pool_name, site_name=fabric_name, offset=offset
                    ),
                    "DEBUG",
>>>>>>> 47466887
                )
                return False

            self.log(
                f"The reserved pool '{reserved_pool_name}' found in the site '{fabric_name}'." , "DEBUG"
            )
            return True

        except Exception as e:
            self.msg = "Exception occurred while running the API 'get_reserve_ip_subpool': {error_msg}".format(
                error_msg=e
            )
            self.log(self.msg, "CRITICAL")
            self.set_operation_result(
                "failed", False, self.msg, "ERROR"
            ).check_return_status()

    def get_fabric_site_id_from_name(self, site_name, site_id):
        """
        Get the fabric ID from the given site hierarchy name.

        Parameters:
            site_name (str): The name of the site.
            site_id (str): The ID of the site.
        Returns:
            fabric_site_id (str): The ID of the fabric site, or None if not found or invalid.
        Description:
            Calls the API 'get_fabric_sites' by setting the 'site_id' field.
            If an error occurs or the site is not a fabric site, returns None.
        """

        self.log(
            "Attempting to retrieve fabric site details for site ID '{site_id}' and site name '{site_name}'.".format(
                site_id=site_id, site_name=site_name
            ),
            "DEBUG",
        )
        fabric_site_id = None
        try:
            fabric_site_exists = self.dnac._exec(
                family="sda",
                function="get_fabric_sites",
                params={"site_id": site_id},
            )
            self.log(
                "Response received from 'get_fabric_sites': {response}".format(
                    response=fabric_site_exists
                ),
                "DEBUG",
            )

            # If the status is 'failed', then the site is not a fabric
            if not isinstance(fabric_site_exists, dict):
                self.msg = "Error in getting fabric site details - Response is not a dictionary"
                self.log(self.msg, "CRITICAL")
                self.set_operation_result(
                    "failed", False, self.msg, "ERROR"
                ).check_return_status()

            # if the SDK returns no response, then the virtual network does not exist
            fabric_site_exists = fabric_site_exists.get("response")
            if not fabric_site_exists:
                self.log(
                    "The site hierarchy 'fabric_site' {site_name} is not a valid one or it is not a 'Fabric' site.".format(
                        site_name=site_name
                    ),
                    "ERROR",
                )
                return fabric_site_id

            self.log(
                "The site hierarchy 'fabric_site' {fabric_name} is a valid fabric site.".format(
                    fabric_name=site_name
                ),
                "DEBUG",
            )
            if not isinstance(fabric_site_exists, list):
                self.msg = (
                    "Error in getting fabric site details - Response is not a list."
                )
                self.log(self.msg, "CRITICAL")
                self.set_operation_result(
                    "failed", False, self.msg, "ERROR"
                ).check_return_status()

            fabric_site_id = fabric_site_exists[0].get("id")
            self.log(
                "Fabric site ID retrieved successfully: {fabric_site_id}".format(
                    fabric_site_id=fabric_site_id
                ),
                "DEBUG",
            )
        except Exception as e:
            self.msg = "Exception occurred while running the API 'get_fabric_sites': {error_msg}".format(
                error_msg=e
            )
            self.log(self.msg, "CRITICAL")
            self.set_operation_result(
                "failed", False, self.msg, "ERROR"
            ).check_return_status()

        return fabric_site_id

    def get_fabric_zone_id_from_name(self, site_name, site_id):
        """
        Get the fabric zone ID from the given site hierarchy name.

        Parameters:
            site_name (str): The name of the site.
            site_id (str): The ID of the zone.
        Returns:
            fabric_zone_id (str): The ID of the fabric zone, or None if not found.
        Description:
            Call the API 'get_fabric_zones' by setting the 'site_name_hierarchy' field with the
            given site name.
            If no valid fabric zone is found, returns None. Else, return the fabric site ID.
        """

        self.log(
            "Attempting to retrieve fabric site details for site ID '{site_id}' and site name '{site_name}'.".format(
                site_id=site_id, site_name=site_name
            ),
            "DEBUG",
        )
        fabric_zone_id = None
        try:
            fabric_zone = self.dnac._exec(
                family="sda",
                function="get_fabric_zones",
                params={"site_id": site_id},
            )
            self.log(
                "Response received from 'get_fabric_zones': {response}".format(
                    response=fabric_zone
                ),
                "DEBUG",
            )

            # If the status is 'failed', then the zone is not a fabric
            if not isinstance(fabric_zone, dict):
                self.msg = "Error in getting fabric zone details - Response is not a dictionary"
                self.log(self.msg, "CRITICAL")
                self.set_operation_result(
                    "failed", False, self.msg, "ERROR"
                ).check_return_status()

            # if the SDK returns no response, then the virtual network does not exist
            fabric_zone = fabric_zone.get("response")
            if not fabric_zone:
                self.log(
                    "No fabric zone found for site '{site_name}'.".format(
                        site_name=site_name
                    ),
                    "ERROR",
                )
                return fabric_zone_id

            self.log(
                "Fabric zone found for site '{site_name}'.".format(site_name=site_name),
                "DEBUG",
            )
            fabric_zone_id = fabric_zone[0].get("id")
            self.log(
                "Fabric zone ID retrieved successfully: {fabric_zone_id}".format(
                    fabric_zone_id=fabric_zone_id
                ),
                "DEBUG",
            )
        except Exception as e:
            self.msg = "Exception occurred while running the API 'get_fabric_zones': {error_msg}".format(
                error_msg=e
            )
            self.log(self.msg, "CRITICAL")
            self.set_operation_result(
                "failed", False, self.msg, "ERROR"
            ).check_return_status()

        return fabric_zone_id

    def check_device_is_provisioned(
        self, fabric_device_ip, device_id, site_id, site_name
    ):
        """
        Check if the device with the given IP is provisioned to the site or not.

        Parameters:
            fabric_device_ip (str): The IP address of the network device.
            device_id (str): The ID of the network device.
            site_id (str): The ID of the fabric site.
            site_name (str): The name of the fabric site.
        Returns:
            self: The current object with updated desired Fabric Devices information.
        Description:
            Call the API 'get_provisioned_devices' by setting the 'network_device_id'
            and 'site_id' fields with the device ID and the site ID.
            If the response is empty, return self by setting the self.msg and
            self.status as 'failed'.
        """

        self.log(
            "Checking provision status for device ID '{device_id}' with IP '{device_ip}' at site '{site_name}'.".format(
                device_id=device_id, device_ip=fabric_device_ip, site_name=site_name
            ),
            "DEBUG",
        )
        try:
            provisioned_device_details = self.dnac._exec(
                family="sda",
                function="get_provisioned_devices",
                params={"network_device_id": device_id, "site_id": site_id},
            )
            self.log(
                "Response received from 'get_provisioned_devices': {response}".format(
                    response=provisioned_device_details
                ),
                "DEBUG",
            )

            # If the response returned from the SDK is None, then the device is not provisioned to the site.
            provisioned_device_details = provisioned_device_details.get("response")
            if not provisioned_device_details:
                self.msg = "The network device with the IP address '{device_ip}' is not provisioned to the site '{site_name}'.".format(
                    device_ip=fabric_device_ip, site_name=site_name
                )
                self.log(self.msg, "ERROR")
                self.set_operation_result(
                    "failed", False, self.msg, "ERROR"
                ).check_return_status()

        except Exception as e:
            self.msg = "Exception occurred while running the API 'get_provisioned_devices': {error_msg}".format(
                error_msg=e
            )
            self.log(self.msg, "CRITICAL")
            self.status = "failed"

        if self.status != "failed":
            self.log(
                "The network device with the IP address '{device_ip}' is provisioned to the site '{site_name}'.".format(
                    device_ip=fabric_device_ip, site_name=site_name
                ),
                "DEBUG",
            )

        return self

    def format_fabric_multicast_params(
        self, fabric_name, l3_vn, fabric_multicast_details
    ):
        """
        Process the multicast configuration parameters retrieved from the Cisco Catalyst Center.

        Parameters:
            fabric_name (str): The name of the fabric site.
            l3_vn (str): The name of the Layer 3 Virtual Network.
            fabric_multicast_details (dict): The multicast configuration details from the Cisco Catalyst Center.
        Returns:
            fabric_multicast_info (dict): Processed multicast configuration data in a format
            suitable for Cisco Catalyst Center API payload.
        Description:
            Form a dict with the params which is in accordance with the API payload structure.
        """

        fabric_multicast_info = {}
        multicast_data = fabric_multicast_details[0]
        fabric_multicast_info.update(
            {
                "fabricId": multicast_data.get("fabricId"),
                "virtualNetworkName": multicast_data.get("virtualNetworkName"),
                "ipPoolName": multicast_data.get("ipPoolName"),
                "ipv4SsmRanges": multicast_data.get("ipv4SsmRanges"),
                "multicastRPs": multicast_data.get("multicastRPs"),
            }
        )

        # Formatted payload for the SDK 'Add multicast virtual networks', 'Update multicast virtual networks'
        self.log(
            "The multicast configuration details of the fabric site '{fabric_name}' for the '{l3_vn}' are '{multicast_info}'".format(
                fabric_name=fabric_name,
                l3_vn=l3_vn,
                multicast_info=fabric_multicast_info,
            ),
            "DEBUG",
        )
        return fabric_multicast_info

    def format_replication_mode_params(self, fabric_name, replication_mode_details):
        """
        Process the multicast configuration parameters retrieved from the Cisco Catalyst Center.

        Parameters:
            fabric_name (str): The name of the fabric site.
            replication_mode_details (dict): The replication mode multicast configuration details from the Cisco Catalyst Center.
        Returns:
            replication_mode_info (dict): Processed replication mode multicast configuration data in a format
            suitable for Cisco Catalyst Center API payload.
        Description:
            Form a dict with the params which is in accordance with the API payload structure.
        """

        replication_mode_info = {}
        replication_data = replication_mode_details[0]
        replication_mode_info.update(
            {
                "fabricId": replication_data.get("fabricId"),
                "replicationMode": replication_data.get("replicationMode"),
            }
        )

        # Formatted payload for the SDK 'Update multicast'
        self.log(
            "The replication mode of the multicast configuration in the fabric site '{fabric_name}' are '{replication_mode_info}'".format(
                fabric_name=fabric_name, replication_mode_info=replication_mode_info
            ),
            "DEBUG",
        )
        return replication_mode_info

    def get_fabric_multicast_details(self, fabric_name, multicast_get_params):
        """
        Get the multicast configuration for the given fabric name from the Cisco Catalyst Center.

        Parameters:
            fabric_name (str): The name of the fabric site.
            multicast_get_params (dict): The payload for the 'get_multicast_virtual_networks_v1' API which contains the fabric_id
                                         and the layer 3 virtual network.
        Returns:
            fabric_multicast_details (dict or None): The fabric multicast details of the fabric site with the given layer 3 virtual network.
        Description:
            Call the API 'get_multicast_virtual_networks_v1' with 'fabric_id' and 'virtual_network_name'
            as the filter parameters. Catch the exception, if the API throws any.
        """

        self.log(
            "Checking if the multicast configuration is present under the fabric '{fabric_name}' with the payload {payload}.".format(
                fabric_name=fabric_name, payload=multicast_get_params
            ),
            "DEBUG",
        )
        fabric_multicast_details = None
        try:
            fabric_multicast_details = self.dnac._exec(
                family="sda",
                function="get_multicast_virtual_networks",
                params=multicast_get_params,
            )
            self.log(
                "Response received from 'get_multicast_virtual_networks_v1': {response}".format(
                    response=fabric_multicast_details
                ),
                "DEBUG",
            )
            if not isinstance(fabric_multicast_details, dict):
                self.msg = "Error in getting fabric multicast details - Response is not a dictionary"
                self.log(self.msg, "ERROR")
                self.set_operation_result(
                    "failed", False, self.msg, "ERROR"
                ).check_return_status()

        except Exception as e:
            self.msg = (
                "Exception occurred while running the API 'get_multicast_virtual_networks_v1' "
                "with parameters {params}: {error_msg}".format(
                    params=multicast_get_params, error_msg=e
                )
            )
            self.log(self.msg, "CRITICAL")
            self.set_operation_result(
                "failed", False, self.msg, "ERROR"
            ).check_return_status()

        return fabric_multicast_details

    def get_multicast_replication_mode_details(self, fabric_name, fabric_id):
        """
        Get the multicast replication mode configuration for a given fabric site from Cisco Catalyst Center.

        Parameters:
            fabric_name (str): The name of the fabric site.
            fabric_id (str): The ID of the fabric site.
        Returns:
            replication_mode_details (dict): The multicast replication mode details of the fabric site.
        Description:
            Calls the 'get_multicast_v1' API with the 'fabric_id' as the filter parameter to retrieve
            the multicast replication mode details.
            If the response is not in the expected dictionary format, an error message is logged and
            the operation result is marked as failed.
            If an exception occurs while calling the API, it is caught and logged.
        """

        self.log(
            "Checking replication mode of the multicast configuration under fabric '{fabric_name}' "
            "with fabric_id: {fabric_id}.".format(
                fabric_name=fabric_name, fabric_id=fabric_id
            ),
            "DEBUG",
        )
        replication_mode_details = None
        try:
            replication_mode_details = self.dnac._exec(
                family="sda", function="get_multicast", params={"fabric_id": fabric_id}
            )
            self.log(
                "Response received from 'get_multicast_v1': {response}".format(
                    response=replication_mode_details
                ),
                "DEBUG",
            )
            if not isinstance(replication_mode_details, dict):
                self.msg = "Error in getting replication mode of the multicast configuration details - Response is not a dictionary"
                self.log(self.msg, "ERROR")
                self.set_operation_result(
                    "failed", False, self.msg, "ERROR"
                ).check_return_status()

        except Exception as e:
            self.msg = (
                "Exception occurred while calling the 'get_multicast_v1' API with fabric name "
                "{fabric_name} fabric_id {fabric_id}: {error_msg}".format(
                    fabric_name=fabric_name, fabric_id=fabric_id, error_msg=e
                )
            )
            self.log(self.msg, "CRITICAL")
            self.status = "failed"

        return replication_mode_details

    def fabric_multicast_exists(self, fabric_id, fabric_name, l3_virtual_network):
        """
        Check if the SDA fabric multicast with the given fabric ID and
        the Layer 3 virtual network exists or not.

        Parameters:
            fabric_id (str): The Id of the fabric site to check for existence.
            fabric_name (str): The name of the fabric site to check for existence.
            l3_virtual_network (str): The name of the layer 3 virtual network to check for existence.
        Returns:
            dict - A dictionary containing information about the
                   SDA fabric device's existence:
                - 'exists' (bool): True if the fabric multicast configuration exists, False otherwise.
                - 'id' (str or None): The ID of the fabric multicast configuration if it exists or None if it doesn't.
                - 'multicast_details' (dict or None): Details of the fabric multicast configuration if it exists else None.
                - 'replication_mode_details' (str or None): Details of replication mode of the fabric site's multicast configuration.
        Description:
            Initializes the 'exists', 'multicast_details', 'replication_mode_details', 'fabric_id', and 'id' fields
            in the multicast_info dictionary with default values (None or False).
            Calls the function 'get_fabric_multicast_details' to retrieve the multicast configuration details for the
            given fabric from the Cisco Catalyst Center.
            If no multicast configuration details are found (i.e., the response is empty), it returns the multicast_info
            dictionary with 'exists' set to False.
            Otherwise, it formats the multicast and replication mode details and updates the 'multicast_info' dictionary
            with the relevant data, then returns it.
        """

        self.log(
            "Starting the check for the multicast configuration fabric site {fabric_name} with ID '{fabric_id}'.".format(
                fabric_name=fabric_name, fabric_id=fabric_id
            ),
            "DEBUG",
        )
        multicast_info = {
            "exists": False,
            "multicast_details": None,
            "replication_mode_details": None,
            "id": None,
            "fabric_id": fabric_id,
        }
        multicast_get_params = {"fabric_id": fabric_id}
        if l3_virtual_network:
            multicast_get_params.update({"virtual_network_name": l3_virtual_network})

        fabric_multicast_details = self.get_fabric_multicast_details(
            fabric_name, multicast_get_params
        )
        self.log(
            "Successfully retrieved multicast details of the fabric site {fabric_name} with ID '{fabric_id}'.".format(
                fabric_name=fabric_name, fabric_id=fabric_id
            ),
            "DEBUG",
        )

        # If the SDK return an empty response, then the fabric multicast details is not available
        fabric_multicast_details = fabric_multicast_details.get("response")
        if not fabric_multicast_details:
            self.log(
                "There is no multicast configuration available for the fabric site '{fabric_name}'".format(
                    fabric_name=fabric_name
                ),
                "DEBUG",
            )
            return multicast_info

        self.log(
            "The multicast configuration for the fabric site '{fabric_name}' is found: {details}".format(
                fabric_name=fabric_name, details=fabric_multicast_details
            ),
            "INFO",
        )

        replication_mode_details = self.get_multicast_replication_mode_details(
            fabric_name, fabric_id
        )
        replication_mode_details = replication_mode_details.get("response")
        if not replication_mode_details:
            self.msg = "Unable to retrieve the 'replication mode' details of the fabric site '{fabric_name}'.".format(
                fabric_name=fabric_name
            )
            self.log(str(self.msg, "ERROR"))
            self.set_operation_result(
                "failed", False, self.msg, "ERROR"
            ).check_return_status()

        # Update the existence, details and the id of the fabric mutlticast configuration
        self.log(
            "Formatting the multicast and replication mode details of the fabric '{fabric_name}.".format(
                fabric_name=fabric_name
            ),
            "DEBUG",
        )
        multicast_info.update(
            {
                "exists": True,
                "id": fabric_multicast_details[0].get("id"),
                "multicast_details": self.format_fabric_multicast_params(
                    fabric_name, l3_virtual_network, fabric_multicast_details
                ),
                "replication_mode_details": self.format_replication_mode_params(
                    fabric_name, replication_mode_details
                ),
            }
        )

        self.log(
            "SDA fabric multicast details successfully formatted for fabric site '{fabric_name}' "
            "with virtual network name '{vn_name}'.".format(
                fabric_name=fabric_name, vn_name=l3_virtual_network
            ),
            "DEBUG",
        )
        self.log(
            "SDA fabric multicast details: {multicast_details}".format(
                multicast_details=multicast_info.get("multicast_details")
            ),
            "DEBUG",
        )
        self.log(
<<<<<<< HEAD
            "SDA fabric multicast details: {multicast_details}"
            .format(multicast_details=self.pprint(multicast_info.get("multicast_details"))), "DEBUG"
        )
        self.log(
            "SDA fabric multicast replication mode details: {replication_mode_details}"
            .format(replication_mode_details=self.pprint(multicast_info.get("replication_mode_details"))), "DEBUG"
=======
            "SDA fabric multicast replication mode details: {replication_mode_details}".format(
                replication_mode_details=multicast_info.get("replication_mode_details")
            ),
            "DEBUG",
        )
        self.log(
            "SDA fabric multicast id: {id}".format(id=multicast_info.get("id")), "DEBUG"
>>>>>>> 47466887
        )

        return multicast_info

    def get_have_fabric_multicast(self, fabric_multicast):
        """
        Get the SDA fabric multicast related information from Cisco
        Catalyst Center based on the provided playbook details.

        Parameters:
            fabric_devices (dict): Playbook details containing fabric multicast details.
        Returns:
            self: The current object with updated current Fabric Multicast information.
        Description:
            Fetch keys required to identify the multicast configurations associated to the
            Layer 3 virtual network (fabric_name, layer3_virtual_network).
            If the keys are not present, return an Error stating the which key is not present.
            The fabric_id should be fetched from the fabric name and it should not be a fabric zone.
            Call the function 'fabric_multicast_exists' to get the details from the
            Cisco Catalyst Center.
        """

        self.log(
            "Starting the process to retrieve SDA fabric multicast information.", "INFO"
        )
        fabric_multicast_details = []
        for item in fabric_multicast:
            fabric_name = item.get("fabric_name")

            # Fabric name is mandatory for this workflow
            if not fabric_name:
<<<<<<< HEAD
                self.msg = (
                    "The required parameter 'fabric_name' in 'fabric_multicast' is missing."
                )
                self.fail_and_exit(self.msg)
=======
                self.msg = "The required parameter 'fabric_name' in 'fabric_multicast' is missing."
                self.log(self.msg, "ERROR")
                self.status = "failed"
                return self
>>>>>>> 47466887

            self.log(
                "Initiating site ID retrieval for fabric '{fabric_name}'.".format(
                    fabric_name=fabric_name
                ),
                "INFO",
            )
            (site_exists, site_id) = self.get_site_id(fabric_name)
            self.log(
                "Retrieved site ID: {site_id}. Site exists: {site_exists}.".format(
                    site_id=site_id, site_exists=site_exists
                ),
                "DEBUG",
            )
            self.log(
                "The site with the name '{site_name} exists in Cisco Catalyst Center is '{site_exists}'".format(
                    site_name=fabric_name, site_exists=site_exists
                ),
                "DEBUG",
            )
            if not site_id:
                self.msg = "Invalid site hierarchy name '{site_name}'.".format(
                    site_name=fabric_name
                )
<<<<<<< HEAD
                self.fail_and_exit(self.msg)
=======
                self.set_operation_result(
                    "failed", False, self.msg, "ERROR"
                ).check_return_status()
>>>>>>> 47466887

            self.log(
                "Fetching fabric site ID for site '{site_id}'.".format(site_id=site_id),
                "INFO",
            )
            fabric_site_id = self.get_fabric_site_id_from_name(fabric_name, site_id)
            if not fabric_site_id:
                fabric_site_id = self.get_fabric_zone_id_from_name(fabric_name, site_id)
                if not fabric_site_id:
                    self.msg = "The provided 'fabric_name' '{fabric_name}' is not a valid fabric site.".format(
                        fabric_name=fabric_name
                    )
                    if self.params.get("state") == "deleted":
                        self.log(self.msg, "INFO")
                        self.result.get("response").append({"msg": self.msg})
                        self.status = "exited"
                        return self

<<<<<<< HEAD
                    self.fail_and_exit(self.msg)

                self.msg = (
                    "The Multicast should only be associated with fabric sites, not fabric zones."
                )
                self.fail_and_exit(self.msg)
=======
                    self.log(self.msg, "ERROR")
                    self.set_operation_result(
                        "failed", False, self.msg, "ERROR"
                    ).check_return_status()

                self.msg = "The Multicast should only be associated with fabric sites, not fabric zones."
                self.log(self.msg, "ERROR")
                self.set_operation_result(
                    "failed", False, self.msg, "ERROR"
                ).check_return_status()
>>>>>>> 47466887

            else:
                self.log(
                    "Fabric site ID obtained: {fabric_site_id}.".format(
                        fabric_site_id=fabric_site_id
                    ),
                    "DEBUG",
                )

            layer3_virtual_network = item.get("layer3_virtual_network")
            if not layer3_virtual_network:
                self.msg = "The required parameter 'layer3_virtual_network' in 'fabric_multicast' is missing."
                self.log(str(self.msg), "ERROR")
                self.set_operation_result(
                    "failed", False, self.msg, "ERROR"
                ).check_return_status()

            self.log(
                "The Layer 3 virtual network provided in the playbook is '{l3_vn}'.".format(
                    l3_vn=layer3_virtual_network
                ),
                "INFO",
            )

            multicast_info = self.fabric_multicast_exists(
                fabric_site_id, fabric_name, layer3_virtual_network
            )
            self.log(
                "SDA fabric multicast exists for '{fabric_name}': {exists}".format(
                    fabric_name=fabric_name, exists=multicast_info.get("exists")
                ),
                "DEBUG",
            )
            self.log(
                "SDA fabric multicast details for '{fabric_name}': {multicast_details}".format(
                    fabric_name=fabric_name,
                    multicast_details=multicast_info.get("multicast_details"),
                ),
                "DEBUG",
            )
            self.log(
                "SDA fabric multicast ID for '{fabric_name}': {id}".format(
                    fabric_name=fabric_name, id=multicast_info.get("id")
                ),
                "DEBUG",
            )

            fabric_multicast_details.append(multicast_info)

        self.log(
<<<<<<< HEAD
            "All multicast details of the fabric sites are collected: {details}"
            .format(details=self.pprint(fabric_multicast_details)), "INFO"
=======
            "All multicast details of the fabric sites are collected: {details}".format(
                details=fabric_multicast_details
            ),
            "INFO",
>>>>>>> 47466887
        )
        self.have.update({"fabric_multicast": fabric_multicast_details})
        self.msg = (
            "Collecting the SDA multicast details from the Cisco Catalyst Center."
        )
        self.status = "success"
        return self

    def get_have(self, config):
        """
        Get the SDA fabric multicast related information from Cisco Catalyst Center.

        Parameters:
            config (dict): Playbook details containing fabric multicast details.
        Returns:
            self: The current object with updated fabric multicast details.
        Description:
            Check if the 'fabric_multicast' is present in the config or not. If yes,
            Call the function 'get_have_fabric_multicast' and collect the mutlicast configurations
            from the Cisco Catalyst Center.
        """

        self.log("Starting to retrieve SDA fabric multicast information.", "INFO")
        fabric_multicast = config.get("fabric_multicast")
        if not fabric_multicast:
            self.msg = "The parameter 'fabric_multicast' is missing under the 'config'."
            self.set_operation_result(
                "failed", False, self.msg, "ERROR"
            ).check_return_status()

        self.log(
            "Fabric multicast found in config. Proceeding with retrieval.", "DEBUG"
        )
        self.get_have_fabric_multicast(fabric_multicast).check_return_status()
        self.log(
<<<<<<< HEAD
            "Fabric multicast information retrieval was successful. Details: {details}"
            .format(details=self.pprint(self.have)), "DEBUG"
        )
        self.log("Current State (have): {current_state}".format(current_state=self.pprint(self.have)), "INFO")
=======
            "Fabric multicast information retrieval was successful. Details: {details}".format(
                details=self.have
            ),
            "DEBUG",
        )
        self.log(
            "Current State (have): {current_state}".format(current_state=self.have),
            "INFO",
        )
>>>>>>> 47466887
        self.msg = "Successfully retrieved the SDA fabric multicast details from the Cisco Catalyst Center."
        self.status = "success"
        return self

    def get_device_details_from_ip(self, device_ip):
        """
        Get the network device details from the network device IP.

        Parameters:
            device_ip (str): The IP address of the network device.
        Returns:
            device_details (dict or None): The details of the network device, or None if the device does not exist.
        Description:
            Call the API 'get_device_list' by setting the 'management_ip_address' field with the
            given IP address.
            If the API response contains device details, they are returned. If no device exists or the response
            is empty, None is returned
        """

        self.log(
            "Starting to get device details for device IP: '{ip}'.".format(
                ip=device_ip
            ),
            "DEBUG",
        )
        device_details = None
        try:
            self.log(
                "Calling 'get_device_list' API with 'management_ip_address': '{ip}'.".format(
                    ip=device_ip
                ),
                "DEBUG",
            )
            device_details = self.dnac._exec(
                family="devices",
                function="get_device_list",
                params={"management_ip_address": device_ip},
            )
            self.log(
                "Response received from 'get_device_list': {response}".format(
                    response=device_details
                ),
                "DEBUG",
            )

            # If the SDK returns no response, then the device does not exist
            device_details = device_details.get("response")
            if not device_details:
                self.log(
                    "No device found with the IP address '{ip_address}'.".format(
                        ip_address=device_ip
                    ),
                    "DEBUG",
                )
                return device_details

        except Exception as e:
            self.msg = "An exception occurred while calling the 'get_device_list' API for IP '{ip}': {error_msg}".format(
                ip=device_ip, error_msg=str(e)
            )
            self.log(self.msg, "CRITICAL")
            self.set_operation_result(
                "failed", False, self.msg, "ERROR"
            ).check_return_status()

        self.log(
            "Successfully retrieved device details for IP '{ip}': {details}".format(
                ip=device_ip, details=device_details
            ),
            "DEBUG",
        )
        return device_details

    def get_the_device_ids(self, fabric_name, device_ips):
        """
        Retrieve network device IDs for the layer 3 virtual network under the specified fabric.

        Parameters:
            fabric_name (str): The name of the fabric site.
            device_ips (list of str): The list of IP address of the network devices.
        Returns:
            network_device_ids (list of str): A list of IDs of the network devices under the fabric.
        Description:
            For each device IP in the provided list, this method:
            1. Calls 'get_device_details_from_ip' to retrieve device details.
            2. Calls 'get_site_id' to retrieve the site ID for the given fabric name.
            3. Validates whether the device is provisioned under the site.
            If any device is not valid or not provisioned, an error is logged, and the process exits.
        """

        self.log(
            "Starting to retrieve network device IDs for fabric '{fabric}' and device IPs: {ips}.".format(
                fabric=fabric_name, ips=device_ips
            ),
            "INFO",
        )
        network_device_ids = []
        if not device_ips or not isinstance(device_ips, list):
            self.msg = "The 'device_ips' parameter must be a non-empty list."
            self.log(self.msg, "ERROR")
            self.set_operation_result(
                "failed", False, self.msg, "ERROR"
            ).check_return_status()

        for device_ip in device_ips:
            self.log("Processing device IP: {ip}".format(ip=device_ip), "DEBUG")
            network_device_details = self.get_device_details_from_ip(device_ip)
            if not network_device_details:
                self.msg = "The device IP '{ip}' is not valid or does not exist under the fabric '{fabric_name}'.".format(
                    ip=device_ip, fabric_name=fabric_name
                )
                self.log(self.msg, "ERROR")
                self.set_operation_result(
                    "failed", False, self.msg, "ERROR"
                ).check_return_status()

            self.log(
                "The device with IP '{ip}' is valid. Details: {details}".format(
                    ip=device_ip, details=network_device_details
                ),
                "DEBUG",
            )
            network_device_id = network_device_details[0].get("id")
            self.log(
                "Retrieved network device ID for IP '{ip}': {device_id}".format(
                    ip=device_ip, device_id=network_device_id
                ),
                "DEBUG",
            )
            self.log(
                "Retrieving site ID for fabric '{fabric_name}'.".format(
                    fabric_name=fabric_name
                ),
                "DEBUG",
            )
            (site_exists, site_id) = self.get_site_id(fabric_name)
            self.log(
                "The site with the name '{site_name} exists in Cisco Catalyst Center is '{site_exists}'".format(
                    site_name=fabric_name, site_exists=site_exists
                ),
                "DEBUG",
            )
            if not site_id:
                self.msg = "The site with the name '{site_name}' does not exist or is invalid.".format(
                    site_name=fabric_name
                )
                self.set_operation_result(
                    "failed", False, self.msg, "ERROR"
                ).check_return_status()

            self.log(
                "Site ID for fabric '{fabric}' retrieved successfully: {site_id}".format(
                    fabric=fabric_name, site_id=site_id
                ),
                "DEBUG",
            )
            self.log(
                "Checking if the device with IP '{ip}' is provisioned under site '{site_name}'.".format(
                    ip=device_ip, site_name=fabric_name
                ),
                "DEBUG",
            )
            self.check_device_is_provisioned(
                device_ip, network_device_id, site_id, fabric_name
            ).check_return_status()
            self.log(
                "The device '{device_id}' with IP '{device_ip}' is provisioned in the site '{fabric_name}'.".format(
                    device_id=network_device_id,
                    device_ip=device_ip,
                    fabric_name=fabric_name,
                ),
                "INFO",
            )
            self.log(
                "The device(s) '{device_ips}' are provisioned to the site '{fabric_name}'.".format(
                    device_ips=device_ips, fabric_name=fabric_name
                ),
                "INFO",
            )
            network_device_ids.append(network_device_id)

        self.log(
            "Successfully retrieved device IDs for the provided IPs. Device IDs: {ids}".format(
                ids=network_device_ids
            ),
            "INFO",
        )
        return network_device_ids

<<<<<<< HEAD
    def validate_rp_device_location(self, rp_device_location, network_device_ips, ex_rp_ipv4_address, ex_rp_ipv6_address, fabric_name):
=======
    def determine_rp_device_location(
        self, network_device_ips, ex_rp_ipv4_address, ex_rp_ipv6_address
    ):
        """
        Determine the RP device location ('FABRIC' or 'EXTERNAL') based on input parameters.
        Parameters:
            network_device_ips (list): The list of network device ips.
            ex_rp_ipv4_address (str): The IPv4 address of the RP location at the EXTERNAL location.
            ex_rp_ipv6_address (str): The IPv6 address of the RP location at the EXTERNAL location.
        """

        if network_device_ips:
            return "FABRIC"

        if ex_rp_ipv4_address or ex_rp_ipv6_address:
            return "EXTERNAL"

        return None

    def validate_rp_device_location(
        self,
        rp_device_location,
        network_device_ips,
        ex_rp_ipv4_address,
        ex_rp_ipv6_address,
        fabric_name,
    ):
>>>>>>> 47466887
        """
        Validate the RP device location and its related parameters.

        Parameters:
            rp_device_location (str): The location of the RP.
            network_device_ips (list): The list of network device ips.
            ex_rp_ipv4_address (str): The IPv4 address of the RP location at the EXTERNAL location.
            ex_rp_ipv6_address (str): The IPv6 address of the RP location at the EXTERNAL location.
        Description:
            Check if the location of the RP is valid or not.
            If the RP location is "FABRIC" and if the network device IPs are not present, fail the module.
            If the RP location is "EXTERNAL' and if either the 'ex_rp_ipv4_address' or 'ex_rp_ipv4_address'
            is not present, fail the module.
        """

        valid_locations = ["FABRIC", "EXTERNAL"]
        if rp_device_location not in valid_locations:
            self.msg = "Invalid 'rp_device_location'. Must be one of: {valid_locations}.".format(
                valid_locations=valid_locations
            )
            self.log(self.msg, "ERROR")
            self.set_operation_result(
                "failed", False, self.msg, "ERROR"
            ).check_return_status()

        if rp_device_location == "FABRIC" and not network_device_ips:
            self.msg = (
                "The parameter 'network_device_ips' is mandatory when 'rp_device_location' is 'FABRIC' "
                "in fabric '{fabric_name}'.".format(fabric_name=fabric_name)
            )
            self.log(self.msg, "ERROR")
            self.set_operation_result(
                "failed", False, self.msg, "ERROR"
            ).check_return_status()

        if rp_device_location == "EXTERNAL" and not (
            ex_rp_ipv4_address or ex_rp_ipv6_address
        ):
            self.msg = (
                "The parameters 'ex_rp_ipv4_address' or 'ex_rp_ipv6_address' are mandatory when "
                "'rp_device_location' is 'EXTERNAL' in fabric '{fabric_name}'.".format(
                    fabric_name=fabric_name
                )
            )
            self.log(self.msg, "ERROR")
            self.set_operation_result(
                "failed", False, self.msg, "ERROR"
            ).check_return_status()

<<<<<<< HEAD
    def process_asm_ipv4_ranges(self, item, rendezvous_point, default_ipv4_allowed, fabric_name, layer3_virtual_network):
=======
    def process_fabric_rp(
        self, item, fabric_name, layer3_virtual_network, network_device_ips
    ):
>>>>>>> 47466887
        """
        Process IPv4 ASM Range details or default Rendezvous Point (RP) flag for a given L3 Virtual Network.

        Parameters:
            item (dict): Dictionary containing IPv4 ASM range and/or default RP flag.
            rendezvous_point (dict): Dictionary to store processed Rendezvous Point configuration.
            default_ipv4_allowed (bool): Indicates whether a default IPv4 RP is permitted.
            fabric_name (str): Name of the fabric.
            layer3_virtual_network (str): Name of the Layer 3 Virtual Network.

        Returns:
            None

        Description:
            This method checks if 'ipv4_asm_ranges' or 'is_default_v4_rp' is provided in the input item.
            If valid, it updates the rendezvous_point dictionary accordingly.
            If neither is provided or if configuration is inconsistent, the method raises an error and exits.
        """

        self.log(f"Processing IPv4 ASM Range details for the L3 VN '{layer3_virtual_network}' under fabric '{fabric_name}'.", "DEBUG")

        if item.get("ipv4_asm_ranges"):
            if not isinstance(item["ipv4_asm_ranges"], list):
                self.msg = (
                    f"'ipv4_asm_ranges' must be a list for L3 VN '{layer3_virtual_network}' under fabric '{fabric_name}'."
                )
                self.fail_and_exit(self.msg)

            self.log(f"'ipv4_asm_ranges' found. Updating rendezvous_point for the L3 VN '{layer3_virtual_network}' under fabric '{fabric_name}'.", "DEBUG")
            rendezvous_point["isDefaultV4RP"] = False
            rendezvous_point["ipv4AsmRanges"] = item["ipv4_asm_ranges"]
        elif item.get("is_default_v4_rp"):
            if not isinstance(item["is_default_v4_rp"], bool):
                self.msg = (
                    f"'is_default_v4_rp' must be a boolean for L3 VN '{layer3_virtual_network}' under fabric '{fabric_name}'."
                )
                self.fail_and_exit(self.msg)

            if default_ipv4_allowed:
                if item["is_default_v4_rp"] is False:
                    self.msg = (
                        f"'is_default_v4_rp' is: 'false' but 'ipv4_asm_ranges' are not provided for the L3 VN '{layer3_virtual_network}' "
                        f"under fabric: {fabric_name}\n"
                        f"Can not pass 'is_default_v4_rp' as 'false', IPv4 ASM Group details are required or pass 'is_default_v4_rp' as 'true."
                    )
                    self.fail_and_exit(self.msg)

                self.log(
                    f"Default IPv4 RP is allowed. Updating rendezvous_point for the L3 VN '{layer3_virtual_network}' under fabric '{fabric_name}'.", "DEBUG"
                )
                rendezvous_point["isDefaultV4RP"] = item["is_default_v4_rp"]
                rendezvous_point["ipv4AsmRanges"] = []
            else:
                self.msg = (
                    f"More than one Rendezvous Point Device Locations are provided for the L3 VN '{layer3_virtual_network}' "
                    f"under fabric: {fabric_name}\n"
                    f"Can not pass 'is_default_v4_rp' as '{item.get('is_default_v4_rp')}', IPv4 ASM Group details are required."
                )
                self.fail_and_exit(self.msg)
        else:
            self.msg = (
                "Both 'ipv4_asm_ranges' and 'is_default_v4_rp' are not provided. "
                "Setting it to empty list and null value."
            )
            rendezvous_point["isDefaultV4RP"] = False
            rendezvous_point["ipv4AsmRanges"] = []

        self.log(
            f"Completed processing IPv4 ASM Range details for the L3 VN '{layer3_virtual_network}' under fabric '{fabric_name}'."
            f"Current 'rendezvous_point' details: {rendezvous_point}",
            "DEBUG"
        )

    def process_asm_ipv6_ranges(self, item, rendezvous_point, default_ipv6_allowed, fabric_name, layer3_virtual_network):
        """
        Process IPv6 ASM Range details or default Rendezvous Point (RP) flag for a given L3 Virtual Network.

<<<<<<< HEAD
        Parameters:
            item (dict): Dictionary containing IPv6 ASM range and/or default RP flag.
            rendezvous_point (dict): Dictionary to store processed Rendezvous Point configuration.
            default_ipv6_allowed (bool): Indicates whether a default IPv6 RP is permitted.
            fabric_name (str): Name of the fabric.
            layer3_virtual_network (str): Name of the Layer 3 Virtual Network.

        Returns:
            None

        Description:
            This method checks if 'ipv6_asm_ranges' or 'is_default_v6_rp' is provided in the input item.
            If valid, it updates the rendezvous_point dictionary accordingly.
            If neither is provided or if configuration is inconsistent, the method raises an error and exits.
        """

        self.log(f"Processing IPv6 ASM Range details for the L3 VN '{layer3_virtual_network}' under fabric '{fabric_name}'.", "DEBUG")

        if item.get("ipv6_asm_ranges"):
            if not isinstance(item["ipv6_asm_ranges"], list):
                self.msg = (
                    f"'ipv6_asm_ranges' must be a list for L3 VN '{layer3_virtual_network}' under fabric '{fabric_name}'."
                )
                self.fail_and_exit(self.msg)

            self.log(f"'ipv6_asm_ranges' found. Updating rendezvous_point for the L3 VN '{layer3_virtual_network}' under fabric '{fabric_name}'.", "DEBUG")
            rendezvous_point["isDefaultV6RP"] = False
            rendezvous_point["ipv6AsmRanges"] = item["ipv6_asm_ranges"]
        elif item.get("is_default_v6_rp"):
            if not isinstance(item["is_default_v6_rp"], bool):
                self.msg = (
                    f"'is_default_v6_rp' must be a boolean for L3 VN '{layer3_virtual_network}' under fabric '{fabric_name}'."
                )
                self.fail_and_exit(self.msg)

            if default_ipv6_allowed:
                if item["is_default_v6_rp"] is False:
                    self.msg = (
                        f"'is_default_v6_rp' is: 'false' but 'ipv6_asm_ranges' are not provided for the L3 VN '{layer3_virtual_network}' "
                        f"under fabric: {fabric_name}\n"
                        f"Can not pass 'is_default_v6_rp' as 'false', IPv6 ASM Group details are required or pass 'is_default_v6_rp' as 'true."
                    )
                    self.fail_and_exit(self.msg)

                self.log(
                    f"Default IPv6 RP is allowed. Updating rendezvous_point for the L3 VN '{layer3_virtual_network}' under fabric '{fabric_name}'.",
                    "DEBUG"
                )
                rendezvous_point["isDefaultV6RP"] = item["is_default_v6_rp"]
                rendezvous_point["ipv6AsmRanges"] = []
            else:
                self.msg = (
                    f"More than one Rendezvous Point Device Locations are provided for the L3 VN '{layer3_virtual_network}' "
                    f"under fabric: {fabric_name}\n"
                    f"Can not pass 'is_default_v6_rp' as '{item.get('is_default_v6_rp')}', IPv6 ASM Group details are required."
                )
                self.fail_and_exit(self.msg)
        else:
            self.msg = (
                "Both 'ipv6_asm_ranges' and 'is_default_v6_rp' are not provided. "
                "Setting it to empty list and null value."
            )
            rendezvous_point["isDefaultV6RP"] = False
            rendezvous_point["ipv6AsmRanges"] = []

        self.log(
            f"Completed processing IPv6 ASM Range details for the L3 VN '{layer3_virtual_network}' under fabric '{fabric_name}'. "
            f"Current 'rendezvous_point' details: {rendezvous_point}",
            "DEBUG"
        )

    def validate_and_process_fabric_rp(self, item, fabric_name, layer3_virtual_network, default_allowed):
        """
        Validate and process Fabric Rendezvous Point (RP) details for a given fabric and Layer 3 Virtual Network.

        Parameters:
            item (dict): Dictionary containing RP configuration for the fabric.
            fabric_name (str): Name of the fabric.
            layer3_virtual_network (str): Name of the Layer 3 Virtual Network.
            default_allowed (bool): Indicates whether default RP is permitted.

        Returns:
            dict: Dictionary containing the processed Rendezvous Point configuration.

        Description:
            This method validates the 'network_device_ips' parameter and ensures the presence of IPv4/IPv6
            ASM group configuration. It then processes the details accordingly and returns the resulting
            rendezvous_point dictionary.
        """

        self.log(f"Processing FABRIC RP details for fabric '{fabric_name}'.", "DEBUG")
=======
        self.log(
            "Processing FABRIC RP details for fabric '{fabric_name}'.".format(
                fabric_name=fabric_name
            ),
            "DEBUG",
        )
>>>>>>> 47466887

        # Validate network device IPs
        network_device_ips = item.get("network_device_ips")
        if not isinstance(network_device_ips, list):
<<<<<<< HEAD
            self.msg = (
                f"The parameter 'network_device_ips' must be a list for L3 VN '{layer3_virtual_network}' under fabric '{fabric_name}'."
=======
            self.msg = "The parameter 'network_device_ips' must be a list for L3 VN '{l3_vn}' under fabric '{fabric_name}'.".format(
                l3_vn=layer3_virtual_network, fabric_name=fabric_name
>>>>>>> 47466887
            )
            self.log(self.msg, "ERROR")
            self.set_operation_result(
                "failed", False, self.msg, "ERROR"
            ).check_return_status()

        if len(network_device_ips) > 2:
<<<<<<< HEAD
            self.msg = (
                f"Maximum of two 'network_device_ips' are allowed for fabric '{fabric_name}'."
=======
            self.msg = "Maximum of two 'network_device_ips' are allowed for fabric '{fabric_name}'.".format(
                fabric_name=fabric_name
>>>>>>> 47466887
            )
            self.log(self.msg, "ERROR")
            self.set_operation_result(
                "failed", False, self.msg, "ERROR"
            ).check_return_status()

        # Get device IDs
        self.log(
            f"Retrieving device IDs for the L3 VN : '{layer3_virtual_network}' under fabric '{fabric_name}' "
            f"using network_device_ips: {network_device_ips}",
            "DEBUG"
        )
        network_device_ids = self.get_the_device_ids(fabric_name, network_device_ips)

        # Build RP details
        rendezvous_point = {
            "networkDeviceIds": network_device_ids,
        }

        # Process IPv4 and IPv6 ASM ranges
        ipv4_asm_group_config_exists = True if item.get("ipv4_asm_ranges") is not None or (item.get("is_default_v4_rp") is not None) else False
        ipv6_asm_group_config_exists = True if item.get("ipv6_asm_ranges") is not None or (item.get("is_default_v6_rp") is not None) else False

        if not (ipv4_asm_group_config_exists or ipv6_asm_group_config_exists):
            self.msg = (
                "None of 'ipv4_asm_ranges', 'is_default_v4_rp', 'ipv6_asm_ranges' or 'is_default_v6_rp' are provided. "
                f"At least one is required to configure ASM Groups for L3 VN '{layer3_virtual_network}' under fabric: '{fabric_name}'"
            )
            self.fail_and_exit(self.msg)

        # Process IPv4 ASM ranges
        if ipv4_asm_group_config_exists:
            self.log(f"Calling process_asm_ipv4_ranges() for L3 VN '{layer3_virtual_network}' under fabric '{fabric_name}'.", "DEBUG")
            self.process_asm_ipv4_ranges(item, rendezvous_point, default_allowed, fabric_name, layer3_virtual_network)
        else:
            self.log(
                f"No IPv4 ASM ranges or default RP provided for L3 VN '{layer3_virtual_network}' under fabric '{fabric_name}'.",
                "DEBUG"
            )
            rendezvous_point["isDefaultV4RP"] = False
            rendezvous_point["ipv4AsmRanges"] = []

        # Process IPv6 ASM ranges
        if ipv6_asm_group_config_exists:
            self.log(f"Calling process_asm_ipv6_ranges() for L3 VN '{layer3_virtual_network}' under fabric '{fabric_name}'.", "DEBUG")
            self.process_asm_ipv6_ranges(item, rendezvous_point, default_allowed, fabric_name, layer3_virtual_network)
        else:
            self.log(
                f"No IPv6 ASM ranges or default RP provided for L3 VN '{layer3_virtual_network}' under fabric '{fabric_name}'.",
                "DEBUG"
            )
            rendezvous_point["isDefaultV6RP"] = False
            rendezvous_point["ipv6AsmRanges"] = []

        # Setting fabric ipv4 and ipv6 addresses to none and RP Location to FABRIC
        rendezvous_point["ipv4Address"] = None
        rendezvous_point["ipv6Address"] = None
        rendezvous_point["rpDeviceLocation"] = "FABRIC"

        self.log(
            f"Completed processing FABRIC RP details for L3 VN '{layer3_virtual_network}' under fabric '{fabric_name}'.\n"
            f"Final rendezvous_point: {self.pprint(rendezvous_point)}",
            "DEBUG"
        )

        return rendezvous_point

    def validate_and_process_external_rp(self, item, fabric_name, layer3_virtual_network, default_allowed):
        """
        Validate and process External Rendezvous Point (RP) details for a given fabric and Layer 3 Virtual Network.

        Parameters:
            item (dict): Dictionary containing External RP configuration.
            fabric_name (str): Name of the fabric.
            layer3_virtual_network (str): Name of the Layer 3 Virtual Network.
            default_allowed (bool): Indicates whether default RP is permitted.

        Returns:
            dict: Dictionary containing the processed External Rendezvous Point configuration.

        Description:
            This method validates the presence of external RP IP addresses ('ex_rp_ipv4_address' or 'ex_rp_ipv6_address')
            when the RP device location is 'EXTERNAL'. It then processes the IPv4 and IPv6 ASM ranges accordingly
            and returns the resulting rendezvous_point dictionary.
        """

<<<<<<< HEAD
        self.log(f"Processing EXTERNAL RP details for fabric '{fabric_name}'.", "DEBUG")
=======
        self.log(
            "Processing EXTERNAL RP details for fabric '{fabric_name}'.".format(
                fabric_name=fabric_name
            ),
            "DEBUG",
        )
>>>>>>> 47466887

        # Validate external rp device IPs
        ex_rp_ipv4_address = item.get("ex_rp_ipv4_address")
        ex_rp_ipv6_address = item.get("ex_rp_ipv6_address")

        if not (ex_rp_ipv4_address or ex_rp_ipv6_address):
            self.msg = (
                f"The parameters 'ex_rp_ipv4_address' or 'ex_rp_ipv6_address' are mandatory when "
                f"'rp_device_location' is 'EXTERNAL' for the L3 VN '{layer3_virtual_network}' in fabric '{fabric_name}'."
            )
            self.log(self.msg, "ERROR")
            self.set_operation_result("failed", False, self.msg, "ERROR").check_return_status()

        rendezvous_point = {}

        # Add external IPv4 and Process IPv4 ASM ranges
        if ex_rp_ipv4_address:
            self.log(
                f"External IPv4 address found: {ex_rp_ipv4_address}. Updating rendezvous_point for L3 VN '{layer3_virtual_network}' "
                f"under fabric '{fabric_name}'.",
                "DEBUG"
            )
            rendezvous_point["ipv4Address"] = ex_rp_ipv4_address
            self.log(f"Calling process_asm_ipv4_ranges() for L3 VN '{layer3_virtual_network}' under fabric '{fabric_name}'.", "DEBUG")
            self.process_asm_ipv4_ranges(item, rendezvous_point, default_allowed, fabric_name, layer3_virtual_network)
        else:
            self.log(
                f"No external IPv4 address provided for L3 VN '{layer3_virtual_network}' under fabric '{fabric_name}'.",
                "DEBUG"
            )
            rendezvous_point["ipv4Address"] = None
            rendezvous_point["isDefaultV4RP"] = False
            rendezvous_point["ipv4AsmRanges"] = []

        # Add external IPv6 and Process IPv6 ASM ranges
        if ex_rp_ipv6_address:
            self.log(
                f"External IPv6 address found: {ex_rp_ipv6_address}. Updating rendezvous_point for L3 VN '{layer3_virtual_network}' "
                f"under fabric '{fabric_name}'.",
                "DEBUG"
            )
            rendezvous_point["ipv6Address"] = ex_rp_ipv6_address
            self.log(f"Calling process_asm_ipv6_ranges() for L3 VN '{layer3_virtual_network}' under fabric '{fabric_name}'.", "DEBUG")
            self.process_asm_ipv6_ranges(item, rendezvous_point, default_allowed, fabric_name, layer3_virtual_network)
        else:
            self.log(
                f"No external IPv6 address provided for L3 VN '{layer3_virtual_network}' under fabric '{fabric_name}'.",
                "DEBUG"
            )
            rendezvous_point["ipv6Address"] = None
            rendezvous_point["isDefaultV6RP"] = False
            rendezvous_point["ipv6AsmRanges"] = []

        # Setting RP device location to EXTERNAL and networkDeviceIds to empty list
        rendezvous_point["rpDeviceLocation"] = "EXTERNAL"
        rendezvous_point["networkDeviceIds"] = []

        self.log(
            f"Completed processing EXTERNAL RP details for L3 VN '{layer3_virtual_network}' under fabric '{fabric_name}'.\n"
            f"Final rendezvous_point: {self.pprint(rendezvous_point)}",
            "DEBUG"
        )

        return rendezvous_point

    def process_any_source_multicast_details(
        self,
        fabric_name,
        layer3_virtual_network,
        any_source_multicast,
        have_multicast_details,
    ):
        """
        Process the any-source multicast (ASM) details provided in the playbook.

        Parameters:
            fabric_name (dict): The name of the fabric site.
            layer3_virtual_network (str): The layer 3 virtual name of the multicast configuration in the fabric site.
            any_source_multicast (dict): The any source multicast details of the fabric site.
            have_multicast_details (dict): Multicast configuration details of the fabric site, if exists. Else None.
        Returns:
            multicast_rps (list of dict): A list of rendezvous point (RP) details for the given fabric.
        Description:
            For every element in the 'asm', we have to fetch the 'network_device_ips', 'ex_rp_ipv4_address'
            and 'ex_rp_ipv6_address'.
            If the 'network_device_ips' is provided then the RP device location is 'FABRIC'.
            Else, 'EXTERNAL'.
            For the structure which is suitable for the API payload according to the device RP location.
        """

        self.log(
            "Processing any-source multicast (ASM) details for fabric '{fabric_name}', L3 VN '{l3_vn}'.".format(
                fabric_name=fabric_name, l3_vn=layer3_virtual_network
            ),
            "INFO",
        )

        # Validate input
        if not any_source_multicast or not isinstance(any_source_multicast, list):
            self.msg = "Invalid or missing 'any_source_multicast' parameter. Must be a non-empty list."
            self.log(self.msg, "ERROR")
            self.set_operation_result(
                "failed", False, self.msg, "ERROR"
            ).check_return_status()

        multicast_rps = []

        default_allowed = (len(any_source_multicast) == 1)
        for item in any_source_multicast:
            rendezvous_point = {}
            rp_device_location = item.get("rp_device_location")
            allowed_rp_device_location = ["FABRIC", "EXTERNAL"]

<<<<<<< HEAD
            if not rp_device_location or rp_device_location not in allowed_rp_device_location:
                self.msg = (
                    f"Provided 'rp_device_location': '{rp_device_location}' is invalid. "
                    f"'rp_device_location' should be one of {', '.join(allowed_rp_device_location)}"
                )
                self.fail_and_exit(self.msg)

            # Process based on RP device location
            if rp_device_location == "FABRIC":
                rendezvous_point = self.validate_and_process_fabric_rp(item, fabric_name, layer3_virtual_network, default_allowed)
=======
            # Determine RP device location
            rp_device_location = self.determine_rp_device_location(
                network_device_ips, ex_rp_ipv4_address, ex_rp_ipv6_address
            )
            self.validate_rp_device_location(
                rp_device_location,
                network_device_ips,
                ex_rp_ipv4_address,
                ex_rp_ipv6_address,
                fabric_name,
            )

            # Process based on RP device location
            if rp_device_location == "FABRIC":
                rendezvous_point = self.process_fabric_rp(
                    item, fabric_name, layer3_virtual_network, network_device_ips
                )
>>>>>>> 47466887
            elif rp_device_location == "EXTERNAL":
                rendezvous_point = self.validate_and_process_external_rp(item, fabric_name, layer3_virtual_network, default_allowed)

            # Add RP device location
            rendezvous_point["rpDeviceLocation"] = rp_device_location

            # Append the processed RP to the list
            multicast_rps.append(rendezvous_point)

        # Log the final RP details
        self.log(
<<<<<<< HEAD
            "Processed rendezvous points for fabric '{fabric_name}': {multicast_rps}"
            .format(fabric_name=fabric_name, multicast_rps=self.pprint(multicast_rps)),
            "DEBUG"
=======
            "Processed rendezvous points for fabric '{fabric_name}': {multicast_rps}".format(
                fabric_name=fabric_name, multicast_rps=multicast_rps
            ),
            "DEBUG",
>>>>>>> 47466887
        )

        return multicast_rps

    def get_want_fabric_multicast(self, fabric_multicast):
        """
        Get all the SDA fabric multicast information from playbook.
        Set the status and the msg before returning from the API
        Check the return value of the API with check_return_status()

        Parameters:
            fabric_multicast (dict): Playbook details containing fabric multicast information.
        Returns:
            self: The current object with updated desired fabric multicast information.
        Description:
            For all the config under the fabric_multicast, set the 'multicast_details' and
            'replication_mode_details' as None.
            Do all the validation for the parameter provided in the playbook.
            Check for the mandatory parameter like fabric_name and the layer3_virtual_network.
            Do the validation for the 'replication_mode' like whether the provided value is in the
            valid replication mode list or not.
            Get the 'ip_pool_name'. Check whether it is a valid one or not and check if it is
            reserved to the fabric site.
            Fetch and validate the 'ssm' and the 'asm' configurations from the playbook.
        """

        self.log(
            "Starting to process fabric multicast configurations from the playbook.",
            "INFO",
        )
        fabric_multicast_details = []
        fabric_multicast_index = -1
        for item in fabric_multicast:
            fabric_devices_info = {
                "multicast_details": None,
                "replication_mode_details": None,
            }
            fabric_multicast_index += 1
            fabric_name = item.get("fabric_name")
            self.log(
                "Starting to gather fabric multicast details for fabric: {fabric_name}".format(
                    fabric_name=fabric_name
                ),
                "DEBUG",
            )
            have_multicast_details = self.have.get("fabric_multicast")[
                fabric_multicast_index
            ]
            fabric_id = have_multicast_details.get("fabric_id")
            if not fabric_id:
                self.msg = "The fabric ID of the fabric site '{fabric_name}' is not found in the Cisco Catalyst Center.".format(
                    fabric_name=fabric_name
                )
                self.set_operation_result(
                    "failed", False, self.msg, "ERROR"
                ).check_return_status()

            replication_mode = item.get("replication_mode")
            valid_replication_mode_list = ["NATIVE_MULTICAST", "HEADEND_REPLICATION"]
            have_fabric_multicast_exists = have_multicast_details.get("exists")
            self.log(
                "Processing replication mode configuration at position: {index}".format(
                    index=fabric_multicast_index + 1
                ),
                "DEBUG",
            )

            if not replication_mode:
                if have_fabric_multicast_exists:
                    replication_mode = have_multicast_details.get(
                        "replication_mode_details"
                    ).get("replicationMode")
                else:
                    replication_mode = "HEADEND_REPLICATION"
                    self.msg = (
                        "The parameter 'replication_mode' is missing for the fabric with name '{fabric_name}'."
                        "Setting it to its default value of '{replication_mode}'".format(
                            fabric_name=fabric_name, replication_mode=replication_mode
                        )
                    )

            if replication_mode not in valid_replication_mode_list:
                self.msg = "The 'replication_mode' should must be in the following list '{valid_list}'.".format(
                    valid_list=valid_replication_mode_list
                )
                self.set_operation_result(
                    "failed", False, self.msg, "ERROR"
                ).check_return_status()

            fabric_devices_info.update(
                {
                    "replication_mode_details": {
                        "fabricId": fabric_id,
                        "replicationMode": replication_mode,
                    }
                }
            )

            layer3_virtual_network = item.get("layer3_virtual_network")
            if not layer3_virtual_network:
                self.msg = "The parameter 'layer3_virtual_network' is missing for the fabric with name '{fabric_name}'.".format(
                    fabric_name=fabric_name
                )
                self.set_operation_result(
                    "failed", False, self.msg, "ERROR"
                ).check_return_status()

            self.log(
                "Checking if the Layer 3 virtual network '{l3_vn}' is valid or not".format(
                    l3_vn=layer3_virtual_network
                ),
                "DEBUG",
            )
            is_valid_virtual_network = self.check_valid_virtual_network_name(
                layer3_virtual_network
            )

            # If the response returned from the SDK is None, then the Layer 3 VN is not present in the Cisco Catalyst Center.
            if not is_valid_virtual_network:
                self.msg = (
                    "The virtual network with the name '{virtual_nw_name}' is not valid for the fabric "
                    "with name '{fabric_name}'.".format(
                        virtual_nw_name=layer3_virtual_network, fabric_name=fabric_name
                    )
                )
                self.set_operation_result(
                    "failed", False, self.msg, "ERROR"
                ).check_return_status()

            self.log(
                "The provided Layer 3 virtual network '{l3_vn}' is valid in the fabric site '{fabric_name}'.".format(
                    l3_vn=layer3_virtual_network, fabric_name=fabric_name
                ),
                "INFO",
            )

            self.log(
                "Check to verify the Layer 3 virtual network '{l3_vn}' is in the "
                "fabric zone(s) under the fabric site '{fabric_name}' is done by the API.".format(
                    l3_vn=layer3_virtual_network, fabric_name=fabric_name
                ),
                "DEBUG",
            )

            ip_pool_name = item.get("ip_pool_name")
            have_multicast_details = have_multicast_details.get("multicast_details")
            if not ip_pool_name:
                if have_fabric_multicast_exists:
                    ip_pool_name = have_multicast_details.get("ipPoolName")
                else:
                    self.msg = "The parameter 'ip_pool_name' is missing for the fabric with name '{fabric_name}'.".format(
                        fabric_name=fabric_name
                    )
                    self.set_operation_result(
                        "failed", False, self.msg, "ERROR"
                    ).check_return_status()

            is_valid_reserved_pool = self.check_valid_reserved_pool(
                ip_pool_name, fabric_name
            )
            if not is_valid_reserved_pool:
                self.msg = (
                    "The 'ip_pool_name' is not a valid reserved pool under the "
                    "fabric with name '{fabric_name}'.".format(fabric_name=fabric_name)
                )
                self.set_operation_result(
                    "failed", False, self.msg, "ERROR"
                ).check_return_status()

            multicast_details = {
                "fabricId": fabric_id,
                "virtualNetworkName": layer3_virtual_network,
                "ipPoolName": ip_pool_name,
            }
            source_specific_multicast = item.get("ssm")
            if source_specific_multicast:
                ipv4_ssm_ranges = source_specific_multicast.get("ipv4_ssm_ranges")
                if not ipv4_ssm_ranges:
                    self.msg = (
                        "The 'ipv4_ssm_ranges' parameter should not be empty under 'ssm' "
                        "for the fabric site '{fabric_name}'".format(
                            fabric_name=fabric_name
                        )
                    )
                    self.set_operation_result(
                        "failed", False, self.msg, "ERROR"
                    ).check_return_status()

                if not isinstance(ipv4_ssm_ranges, list):
                    self.msg = (
                        "The 'ipv4_ssm_ranges' parameter should be a 'list' datatype "
                        "under 'ssm' for the fabric site '{fabric_name}'".format(
                            fabric_name=fabric_name
                        )
                    )
                    self.set_operation_result(
                        "failed", False, self.msg, "ERROR"
                    ).check_return_status()
                else:
                    multicast_details.update({"ipv4SsmRanges": ipv4_ssm_ranges})

            else:
                if have_fabric_multicast_exists:
                    have_ssm = have_multicast_details.get("ipv4SsmRanges")
                    self.log(
                        "The 'ssm' details for the fabric site '{fabric_name}' is present in the CC: {details}".format(
                            fabric_name=fabric_name, details=have_ssm
                        ),
                        "INFO",
                    )
                    if have_ssm:
                        multicast_details.update({"ipv4SsmRanges": have_ssm})

            any_source_multicast = item.get("asm")
            have_multicast_rps = None
            if have_fabric_multicast_exists:
                have_multicast_rps = have_multicast_details.get("multicastRPs")

            if any_source_multicast:
                multicast_details.update(
                    {
                        "multicastRPs": self.process_any_source_multicast_details(
                            fabric_name,
                            layer3_virtual_network,
                            any_source_multicast,
                            have_multicast_rps,
                        )
                    }
                )
            else:
                if have_multicast_rps:
                    multicast_details.update({"multicastRPs": have_multicast_rps})

            if self.params.get("state") != "deleted" and not self.have.get(
                "fabric_multicast"
            )[fabric_multicast_index].get("exists"):
                if not multicast_details.get(
                    "ipv4SsmRanges"
                ) and not multicast_details.get("multicastRPs"):
                    self.msg = "Either the parameter 'ssm' or 'asm' should be provided for the fabric site '{fabric_name}'.".format(
                        fabric_name=fabric_name
                    )
                    self.set_operation_result(
                        "failed", False, self.msg, "ERROR"
                    ).check_return_status()

            self.log(
                "The any source multicast details for the fabric site  '{fabric_name}': {details}".format(
                    fabric_name=fabric_name, details=any_source_multicast
                ),
                "INFO",
            )
            fabric_devices_info.update({"multicast_details": multicast_details})
            self.log(
                "Collected multicast details for the fabric site '{fabric_name}': {details}".format(
                    fabric_name=fabric_name, details=fabric_devices_info
                ),
                "DEBUG",
            )
            fabric_multicast_details.append(fabric_devices_info)

        self.log(
            "All fabric multicast details are processed. Compiled details: {requested_state}".format(
                requested_state=fabric_multicast_details
            ),
            "DEBUG",
        )
        self.want.update({"fabric_multicast": fabric_multicast_details})
        self.msg = "Collecting the SDA fabric multicast details from the playbook."
        self.status = "success"
        self.log(
            "Fabric multicast details successfully gathered. Status: {status}".format(
                status=self.status
            ),
            "DEBUG",
        )
        return self

    def get_want(self, config):
        """
        Get the SDA fabric multicast related information from the playbook.

        Parameters:
            config (dict): Playbook details containing fabric multicast details.
        Returns:
            self: The current object with updated fabric multicast details.
        Description:
            Check if 'fabric_multicast' exists in the provided playbook configuration.
            If it exists, process the multicast details using 'get_want_fabric_multicast'.
        """

        self.log(
            "Starting to retrieve fabric multicast information from the provided configuration.",
            "DEBUG",
        )
        fabric_multicast = config.get("fabric_multicast")
        if not fabric_multicast:
            self.msg = "The parameter 'fabric_multicast' is missing under the 'config'."
            self.set_operation_result(
                "failed", False, self.msg, "ERROR"
            ).check_return_status()

        self.log(
            "The 'fabric_multicast' parameter exists in the configuration with {count} entries.".format(
                count=len(fabric_multicast)
            ),
            "DEBUG",
        )
        self.get_want_fabric_multicast(fabric_multicast).check_return_status()
        self.log("Fabric multicast details successfully processed.", "INFO")

<<<<<<< HEAD
        self.log("Desired State (want): {requested_state}".format(requested_state=self.pprint(self.want)), "INFO")
=======
        self.log(
            "Desired State (want): {requested_state}".format(requested_state=self.want),
            "INFO",
        )
>>>>>>> 47466887
        self.msg = "Successfully retrieved details from the playbook."
        self.status = "success"
        return self

    def find_dict_by_key_value(self, data_list, key, value):
        """
        Find a dictionary in a list by a matching key-value pair.

        Parameters:
            data_list (list): List of dictionaries to search.
            key (str): The key to match in each dictionary.
            value (any): The value to match against the given key.

        Returns:
            dict or None: The dictionary that matches the key-value pair, or None if not found.

        Description:
            Iterates through the list of dictionaries and returns the first dictionary
            where the specified key has the specified value. If no match is found, returns None.
        """
        self.log(f"Searching for key '{key}' with value '{value}' in data_list.", "DEBUG")
        for idx, item in enumerate(data_list):
            self.log(f"Checking item at index {idx}: {item}", "DEBUG")
            if item.get(key) == value:
                self.log(f"Match found at index {idx}: {item}", "DEBUG")
                return item

        self.log("No matching item found.", "DEBUG")
        return None

    def retain_multicast_cc_values(self, want_multicast_params, have_multicast_params):
        """
        Retain and merge multicast configurations from the playbook with existing configurations.

        Parameters:
            want_multicast_params (dict): The multicast configurations provided in the playbook.
            have_multicast_params (dict): The multicast configurations available in the Cisco Catalyst Center.
        Returns:
            updated_multicast_params (dict): The retained multicast configurations combined with
                                             the multicast configuration provided in the playbook.
        Description:
            This function maintains the merged state in the Cisco Catalyst Center.
            We have to preserve the config which is present in the Cisco Catalyst Center
            along with the new config provided in the playbook.
            If 'ssm' is provided in the config. Add the new ipv4_ssm_ranges to the existing ones.
            If 'asm' is provided in the config. Store all the rp configuration. If the rp is
            available in the playbook and in the multicast configuration of the fabric site.
            Remove the config and add the config which is provided in the playbook.
        """

        self.log(
            "Started retaining the multicast configuration along with the provided configuration...",
            "DEBUG",
        )
        updated_multicast_params = {}
        want_ipv4_ssm_ranges = want_multicast_params.get("ipv4SsmRanges")
        have_ipv4_ssm_ranges = have_multicast_params.get("ipv4SsmRanges")
        updated_multicast_params.update(
            {
                "fabricId": want_multicast_params.get("fabricId"),
                "virtualNetworkName": want_multicast_params.get("virtualNetworkName"),
                "ipPoolName": want_multicast_params.get("ipPoolName"),
            }
        )
        updated_ipv4_ssm_range = []
        self.log(
            "The IPv4 ssm ranges present in the Cisco Catalyst Center '{ssm_ranges}".format(
                ssm_ranges=have_ipv4_ssm_ranges
            ),
            "DEBUG",
        )
        self.log(
            "The IPv4 ssm ranges provided in the playbook '{ssm_ranges}".format(
                ssm_ranges=want_ipv4_ssm_ranges
            ),
            "DEBUG",
        )
        if want_ipv4_ssm_ranges and have_ipv4_ssm_ranges:
            if set(want_ipv4_ssm_ranges).issubset(have_ipv4_ssm_ranges):
                self.log(
                    "The 'ipv4_ssm_ranges' provided in the playbook is already available in the "
                    "Cisco Catalyst Center.",
                    "DEBUG",
                )
                updated_ipv4_ssm_range = have_ipv4_ssm_ranges
            else:
                self.log(
                    "The configuration which is provided in the playbook is not available in "
                    "Cisco Catalyst Center. Retaining the the playbook config along with the config "
                    "present in the Cisco Catalyst Center.",
                    "DEBUG",
                )
                updated_ipv4_ssm_range = list(
                    set(want_ipv4_ssm_ranges + have_ipv4_ssm_ranges)
                )
        else:
            if not want_ipv4_ssm_ranges and have_ipv4_ssm_ranges:
                self.log(
                    "The ipv4 ssm ranges are not provided in the payload and it is available "
                    "in the Cisco Catalyst Center.",
                    "DEBUG",
                )
                updated_ipv4_ssm_range = have_ipv4_ssm_ranges
            elif not have_ipv4_ssm_ranges and want_ipv4_ssm_ranges:
                self.log(
                    "The ipv4 ssm ranges are provided in the playbook and it is not present in the "
                    "Cisco Catalyst Center.",
                    "DEBUG",
                )
                updated_ipv4_ssm_range = want_ipv4_ssm_ranges
            else:
                self.log(
                    "The ipv4 ssm ranges are not provided in the playbook and it is not present in the "
                    "Cisco Catalyst Center.",
                    "DEBUG",
                )

        updated_multicast_params.update({"ipv4SsmRanges": updated_ipv4_ssm_range})
        have_asm_config = have_multicast_params.get("multicastRPs")
        want_asm_config = want_multicast_params.get("multicastRPs")
        updated_asm_config = copy.deepcopy(have_asm_config)
        if want_asm_config:
            for item in want_asm_config:
                asm_config_in_cc = {}
                rp_device_location = item.get("rpDeviceLocation")
                ipv4_address = item.get("ipv4Address")
                ipv6_address = item.get("ipv6Address")
                fabric_rp_ipv4_address = None
                fabric_rp_ipv6_address = None
                if rp_device_location == "FABRIC":
<<<<<<< HEAD
                    asm_config_in_cc = self.find_dict_by_key_value(have_asm_config, "rpDeviceLocation", "FABRIC")
=======
                    asm_config_in_cc = get_dict_result(
                        have_asm_config, "rpDeviceLocation", "FABRIC"
                    )
>>>>>>> 47466887
                    self.log(
                        "The asm config for the RP with location 'FABRIC' is '{asm_config}'.".format(
                            asm_config=asm_config_in_cc
                        ),
                        "DEBUG",
                    )
                    if asm_config_in_cc:
                        self.log(
                            "The multicast configuration with the RP as 'FABRIC' is available "
                            "in the Cisco Catalyst Center.",
                            "DEBUG",
                        )
                        fabric_rp_ipv4_address = asm_config_in_cc.get("ipv4Address")
                        fabric_rp_ipv6_address = asm_config_in_cc.get("ipv6Address")
                        item.update(
                            {
                                "ipv4Address": fabric_rp_ipv4_address,
                                "ipv6Address": fabric_rp_ipv6_address,
                            }
                        )
                    else:
                        self.log(
                            "The multicast configuration with the RP as 'FABRIC' is not available "
                            "in the Cisco Catalyst Center.",
                            "DEBUG",
                        )

                    self.log(
                        "The IPv4 address of the 'FABRIC' RP is '{ipv4}'.".format(
                            ipv4=fabric_rp_ipv4_address
                        ),
                        "DEBUG",
                    )
                    self.log(
                        "The IPv6 address of the 'FABRIC' RP is '{ipv6}'.".format(
                            ipv6=fabric_rp_ipv6_address
                        ),
                        "DEBUG",
                    )
<<<<<<< HEAD
                else:
                    if ipv4_address:
                        asm_config_in_cc = self.find_dict_by_key_value(have_asm_config, "ipv4Address", ipv4_address)
                        self.log(
                            "The asm config for the IPv4 RP '{ip}' with location 'EXTERNAL' is '{asm_config}'."
                            .format(ip=ipv4_address, asm_config=asm_config_in_cc), "INFO"
                        )
                    if ipv6_address:
                        asm_config_in_cc = self.find_dict_by_key_value(have_asm_config, "ipv6Address", ipv6_address)
                        self.log(
                            "The asm config for the IPv6 RP '{ip}' with location 'EXTERNAL' is '{asm_config}'."
                            .format(ip=ipv6_address, asm_config=asm_config_in_cc), "INFO"
                        )

                    self.log(
                        "Before updating the asm config: {updated_asm_config}"
                        .format(updated_asm_config=updated_asm_config), "DEBUG"
                    )

=======
                elif ipv4_address:
                    asm_config_in_cc = get_dict_result(
                        have_asm_config, "ipv4Address", ipv4_address
                    )
                    if len(have_asm_config) == 1:
                        if (
                            have_asm_config[0].get("ipv4Address") is None
                            or have_asm_config[0].get("ipv4Address") == ipv4_address
                        ):
                            asm_config_in_cc = None

                    self.log(
                        "The asm config for the IPv4 RP '{ip}' with location 'EXTERNAL' is '{asm_config}'.".format(
                            ip=ipv4_address, asm_config=asm_config_in_cc
                        ),
                        "INFO",
                    )
                elif ipv6_address:
                    asm_config_in_cc = get_dict_result(
                        have_asm_config, "ipv6Address", ipv6_address
                    )
                    if len(have_asm_config) == 1:
                        if (
                            have_asm_config[0].get("ipv6Address") is None
                            or have_asm_config[0].get("ipv6Address") == ipv6_address
                        ):
                            asm_config_in_cc = None

                    self.log(
                        "The asm config for the IPv6 RP '{ip}' with location 'EXTERNAL' is '{asm_config}'.".format(
                            ip=ipv6_address, asm_config=asm_config_in_cc
                        ),
                        "INFO",
                    )

                self.log(
                    "Before updating the asm config: {updated_asm_config}".format(
                        updated_asm_config=updated_asm_config
                    ),
                    "DEBUG",
                )
>>>>>>> 47466887
                if asm_config_in_cc:
                    self.log("Removing the existing asm config: {asm_config_in_cc} from updated_asm_config to update with playbook config.")
                    updated_asm_config.remove(asm_config_in_cc)
<<<<<<< HEAD
=======
                    if fabric_rp_ipv4_address:
                        item.update({"ipv4Address": fabric_rp_ipv4_address})

                    if fabric_rp_ipv6_address:
                        item.update({"ipv6Address": fabric_rp_ipv6_address})
>>>>>>> 47466887

                updated_asm_config.append(item)
                self.log(
                    "After updating the asm config: {updated_asm_config}".format(
                        updated_asm_config=updated_asm_config
                    ),
                    "DEBUG",
                )

        updated_multicast_params.update({"multicastRPs": updated_asm_config})
        self.log(
<<<<<<< HEAD
            "Final updated asm config: {updated_asm_config}"
            .format(updated_asm_config=self.pprint(updated_asm_config)), "INFO"
=======
            "Final updated asm config: {updated_asm_config}".format(
                updated_asm_config=updated_asm_config
            ),
            "INFO",
>>>>>>> 47466887
        )
        return updated_multicast_params

    def bulk_add_multicast_config(self, add_multicast_config):
        """
        Configure SDA multicast configurations in bulk using the provided payload.

        Parameters:
            add_multicast_config (list): The payload for adding the fabric devices in bulk.
        Returns:
            self (object): The current object with adding SDA multicast configurations.
        Description:
            Process the payload in batches of 20 and send it to the SDA API 'add_multicast_virtual_networks_v1'.
            Validate the API response, check for the 'task_id', and ensure the task completes successfully.
            Log an error if the task fails.
        """

        self.log("Starting to configure multicast configurations in bulk.", "INFO")

        # Validate input
        if not isinstance(add_multicast_config, list) or not add_multicast_config:
            self.msg = (
                "Invalid payload: 'add_multicast_config' must be a non-empty list."
            )
            self.log(self.msg, "ERROR")
            self.set_operation_result(
                "failed", False, self.msg, "ERROR"
            ).check_return_status()

        BATCH_SIZE = 20
        try:
            config_length = len(add_multicast_config)

            for index in range(0, config_length, BATCH_SIZE):
                payload = {"payload": add_multicast_config[index : index + BATCH_SIZE]}
                self.log(
                    "Processing batch {start}-{end} of {total} multicast configurations.".format(
                        start=index + 1,
                        end=min(index + BATCH_SIZE, config_length),
                        total=config_length,
                    ),
                    "DEBUG",
                )
                task_name = "add_multicast_virtual_networks_v1"
                task_id = self.get_taskid_post_api_call("sda", task_name, payload)
                if not task_id:
                    self.msg = "Failed to retrieve task_id for task '{task_name}' with payload: {batch_payload}.".format(
                        task_name=task_name, batch_payload=payload
                    )
                    self.set_operation_result(
                        "failed", False, self.msg, "ERROR"
                    ).check_return_status()

                success_msg = "Successfully configured the multicast configuration with details '{config_details}'.".format(
                    config_details=add_multicast_config[index : index + BATCH_SIZE]
                )
                self.get_task_status_from_tasks_by_id(
                    task_id, task_name, success_msg
                ).check_return_status()

            self.msg = (
                "Successfully added the multicast configurations with the "
                "payload to the Cisco Catalyst Center: {payload}".format(
                    payload=add_multicast_config
                )
            )
            self.log(self.msg, "INFO")
            self.status = "success"

        except Exception as e:
            self.msg = (
                "Exception occurred while configuring the multicast "
                "configurations with the payload '{payload}': {error_msg}".format(
                    payload=add_multicast_config, error_msg=e
                )
            )
            self.set_operation_result(
                "failed", False, self.msg, "ERROR"
            ).check_return_status()

        return self

    def bulk_update_replication_mode(self, update_replication_mode):
        """
        Updates the SDA multicast replication mode in bulk using the provided payload.

        Parameters:
            update_replication_mode (list): The payload for updating the replication mode in bulk.
        Returns:
            self (object): The current object with updated replication mode information.
        Description:
            Processes the payload in batches of 20 entries and sends them to the SDA API
            'update_multicast_v1'. Validates the API response, checks for the 'task_id',
            and ensures the task completes successfully. Logs an error and stops the module
            if a task fails.
        """

        self.log("Starting to update replication modes in bulk.", "INFO")

        if not isinstance(update_replication_mode, list) or not update_replication_mode:
            self.msg = (
                "Invalid input: 'update_replication_mode' must be a non-empty list."
            )
            self.log(self.msg, "ERROR")
            self.set_operation_result(
                "failed", False, self.msg, "ERROR"
            ).check_return_status()

        BATCH_SIZE = 20
        try:
            config_length = len(update_replication_mode)

            for index in range(0, config_length, BATCH_SIZE):
                payload = {
                    "payload": update_replication_mode[index : index + BATCH_SIZE]
                }
                self.log(
                    "Processing batch {start}-{end} of {total} replication mode updates.".format(
                        start=index + 1,
                        end=min(index + BATCH_SIZE, config_length),
                        total=config_length,
                    ),
                    "DEBUG",
                )

                # Prepare API payload and task details
                task_name = "update_multicast_v1"
                task_id = self.get_taskid_post_api_call("sda", task_name, payload)
                if not task_id:
                    self.msg = "Failed to retrieve task_id for task '{task_name}' with payload: {batch_payload}.".format(
                        task_name=task_name, batch_payload=payload
                    )
                    self.set_operation_result(
                        "failed", False, self.msg, "ERROR"
                    ).check_return_status()

                success_msg = "Successfully updated replication mode for batch {start}-{end}.".format(
                    start=index + 1, end=min(index + BATCH_SIZE, config_length)
                )
                self.get_task_status_from_tasks_by_id(
                    task_id, task_name, success_msg
                ).check_return_status()

            self.msg = (
                "Successfully updated the replication mode with the "
                "payload to the Cisco Catalyst Center: {payload}".format(
                    payload=update_replication_mode
                )
            )
            self.log(self.msg, "INFO")
            self.status = "success"

        except Exception as e:
            self.msg = "An exception occurred while updating replication modes: {error_msg}. Payload: {payload}".format(
                error_msg=str(e), payload=update_replication_mode
            )
            self.set_operation_result(
                "failed", False, self.msg, "ERROR"
            ).check_return_status()

        return self

    def bulk_update_multicast_config(self, update_multicast_config):
        """
        Updates SDA multicast configurations in bulk using the provided payload.

        Parameters:
            update_multicast_config (list): The payload for updating the fabric devices in bulk.
        Returns:
            self (object): The current object with updated SDA multicast configurations.
        Description:
            Processes the payload in batches of 20 entries and sends them to the SDA API
            'update_multicast_virtual_networks_v1'. Validates the API response, checks for the 'task_id',
            and ensures the task completes successfully. Logs an error and stops the module if a task fails.
        """

        self.log("Starting to update multicast configurations in bulk.", "INFO")

        # Validate input payload
        if not isinstance(update_multicast_config, list) or not update_multicast_config:
            self.msg = (
                "Invalid input: 'update_multicast_config' must be a non-empty list."
            )
            self.log(self.msg, "ERROR")
            self.set_operation_result(
                "failed", False, self.msg, "ERROR"
            ).check_return_status()

        BATCH_SIZE = 20
        try:
            self.log(
                "Starting to update the multicast configurations in batches.", "INFO"
            )
            config_length = len(update_multicast_config)

            for index in range(0, config_length, BATCH_SIZE):

                # Prepare API payload
                payload = {
                    "payload": update_multicast_config[index : index + BATCH_SIZE]
                }
                self.log(
                    "Processing batch {start}-{end} of {total} multicast configurations.".format(
                        start=index + 1,
                        end=min(index + BATCH_SIZE, config_length),
                        total=config_length,
                    ),
                    "DEBUG",
                )
                task_name = "update_multicast_virtual_networks_v1"
                task_id = self.get_taskid_post_api_call("sda", task_name, payload)
                if not task_id:
                    self.msg = "Failed to retrieve task_id for task '{task_name}' with payload: {batch_payload}.".format(
                        task_name="update_multicast_virtual_networks_v1",
                        batch_payload=payload,
                    )
                    self.set_operation_result(
                        "failed", False, self.msg, "ERROR"
                    ).check_return_status()

                success_msg = "Successfully updated multicast configurations for batch {start}-{end}.".format(
                    start=index + 1, end=min(index + BATCH_SIZE, config_length)
                )
                self.get_task_status_from_tasks_by_id(
                    task_id, task_name, success_msg
                ).check_return_status()

            self.msg = (
                "Successfully updated the multicast configurations with the "
                "payload to the Cisco Catalyst Center: {payload}".format(
                    payload=update_multicast_config
                )
            )
            self.log(self.msg, "INFO")
            self.status = "success"

        except Exception as e:
            self.msg = (
                "Exception occurred while updating the multicast "
                "configurations with the payload '{payload}': {error_msg}".format(
                    payload=update_multicast_config, error_msg=e
                )
            )
            self.set_operation_result(
                "failed", False, self.msg, "ERROR"
            ).check_return_status()

        return self

    def update_fabric_multicast(self, fabric_multicast):
        """
        Add or Update the SDA multicast configurations along with the source specific and
        any source configurations under the layer 3 virtual network of a fabric site
        in Cisco Catalyst Center based on the playbook details.

        Parameters:
            fabric_multicast (dict): SDA fabric multicast configuration(s) from the playbook details.
        Returns:
            self (object): The current object with updated desired fabric multicast information.
        Description:
            Check if the multicast configuration associated with the Layer 3 virtual network is
            present in the Cisco Catalyst Center or not.
            If it does not exist, use the API 'add_multicast_virtual_networks_v1'
            to add the multicast configuration.
            If it does exist, check whether the multicast configuration requires an update
            or not. If it requires, use the API 'update_multicast_virtual_networks_v1'
            to update the multicast configuration.
            Check if the replication mode requires any update or not. If it does,
            use the API 'update_multicast_v1' to update the replication mode configurations.
        """

        self.log(
            "Input values for update_fabric_multicast: {input}".format(
                input=fabric_multicast
            ),
            "DEBUG",
        )
        fabric_multicast_index = -1
        to_create_multicast = []
        to_update_replication_mode = []
        to_update = []

        # Validate input
        if not fabric_multicast:
            self.log("Error: 'fabric_multicast' is empty or not provided.", "ERROR")
            self.set_operation_result(
                "failed", False, "Input fabric_multicast is required.", "ERROR"
            )
            return self

        # Check for conflicting replication mode within the same fabric
        self.log("Starting to build replication mode conflict check list.", "DEBUG")

        to_check_for_replication_mode_conflicts = []
        for index, multicast_config in enumerate(fabric_multicast):
            self.log(f"Processing fabric_multicast index {index}: {multicast_config}", "DEBUG")

            replication_params = copy.deepcopy(self.want.get("fabric_multicast")[index].get("replication_mode_details"))
            self.log(f"replication_mode_details at index {index}: {replication_params}", "DEBUG")

            fabric_name = multicast_config.get("fabric_name")
            self.log(f"fabric_name at index '{index}': '{fabric_name}'", "DEBUG")

            replication_params.update({"fabricName": fabric_name})
            to_check_for_replication_mode_conflicts.append(replication_params)

        self.log(f"Completed building list for conflict check: {to_check_for_replication_mode_conflicts}", "DEBUG")

        self.check_replication_mode_conflicts(to_check_for_replication_mode_conflicts)

        # Process each multicast configuration
        for multicast_config in fabric_multicast:
            fabric_multicast_index += 1
            fabric_name = multicast_config.get("fabric_name")
            if not fabric_name:
                self.log("Error: 'fabric_name' is missing from input.", "ERROR")
                self.set_operation_result(
                    "failed", False, "Fabric name is required.", "ERROR"
                )
                return self

            self.log(
                "Fabric name: '{fabric_name}".format(fabric_name=fabric_name), "DEBUG"
            )
            self.response.append({"response": {}, "msg": {}})
            self.response[0].get("response").update({fabric_name: {}})
            self.response[0].get("msg").update({fabric_name: {}})
            layer3_virtual_network = multicast_config.get("layer3_virtual_network")
            if not layer3_virtual_network:
                self.log(
                    "Error: 'layer3_virtual_network' is missing from input.", "ERROR"
                )
                self.set_operation_result(
                    "failed",
                    False,
                    "Layer 3 virtual network name is required.",
                    "ERROR",
                )
                return self

            self.log(
                "Layer 3 virtual network name: '{l3_vn}".format(
                    l3_vn=layer3_virtual_network
                ),
                "DEBUG",
            )
            self.response[0].get("response").get(fabric_name).update(
                {layer3_virtual_network: {}}
            )
            self.response[0].get("msg").get(fabric_name).update(
                {layer3_virtual_network: {}}
            )
            result_fabric_multicast_msg = (
                self.response[0].get("msg").get(fabric_name).get(layer3_virtual_network)
            )
            result_fabric_multicast_response = (
                self.response[0]
                .get("response")
                .get(fabric_name)
                .get(layer3_virtual_network)
            )
            multicast_details_exists = self.have.get("fabric_multicast")[
                fabric_multicast_index
            ].get("exists")
            self.log(
                "Check if the multicast configuration is present in the Cisco Catalyst Center or not.",
                "DEBUG",
            )
            if not multicast_details_exists:
                self.log(
                    "The multicast configurations for the VN '{l3_vn}' under the '{fabric_name}' is not present "
                    "in the Cisco Catalyst Center.".format(
                        l3_vn=layer3_virtual_network, fabric_name=fabric_name
                    ),
                    "DEBUG",
                )
                multicast_params = self.want.get("fabric_multicast")[
                    fabric_multicast_index
                ].get("multicast_details")
                replication_params = self.want.get("fabric_multicast")[
                    fabric_multicast_index
                ].get("replication_mode_details")
                to_create_multicast.append(multicast_params)
                result_fabric_multicast_response.update(
                    {"multicast_details": multicast_params}
                )
                result_fabric_multicast_msg.update(
                    {
                        "multicast_details": "SDA fabric multicast configurations added successfully."
                    }
                )
                to_update_replication_mode.append(replication_params)
                result_fabric_multicast_response.update(
                    {"replication_mode": replication_params}
                )
                result_fabric_multicast_msg.update(
                    {
                        "replication_mode": "SDA fabric replication mode updated successfully."
                    }
                )
            else:
                self.log(
                    "The multicast configurations for the VN '{l3_vn}' under the '{fabric_name}' is available "
                    "in the Cisco Catalyst Center.".format(
                        l3_vn=layer3_virtual_network, fabric_name=fabric_name
                    ),
                    "DEBUG",
                )
                want_multicast_params = self.want.get("fabric_multicast")[
                    fabric_multicast_index
                ].get("multicast_details")
                want_replication_params = self.want.get("fabric_multicast")[
                    fabric_multicast_index
                ].get("replication_mode_details")
                have_multicast_params = self.have.get("fabric_multicast")[
                    fabric_multicast_index
                ].get("multicast_details")
                have_replication_params = self.have.get("fabric_multicast")[
                    fabric_multicast_index
                ].get("replication_mode_details")
                updated_multicast_params = self.retain_multicast_cc_values(
                    want_multicast_params, have_multicast_params
                )
<<<<<<< HEAD

                want_multicast_params = self.want.get("fabric_multicast")[fabric_multicast_index].get("multicast_details")
                want_replication_params = self.want.get("fabric_multicast")[fabric_multicast_index].get("replication_mode_details")
                have_multicast_params = self.have.get("fabric_multicast")[fabric_multicast_index].get("multicast_details")
                have_replication_params = self.have.get("fabric_multicast")[fabric_multicast_index].get("replication_mode_details")
                updated_multicast_params = self.retain_multicast_cc_values(want_multicast_params, have_multicast_params)

=======
>>>>>>> 47466887
                self.log(
                    "The updated playbook details after retaining the Cisco Catalyst Center details "
                    "to the playbook details: {updated_multicast_params}".format(
                        updated_multicast_params=updated_multicast_params
                    )
                )

                if not self.requires_update(
                    have_multicast_params,
                    updated_multicast_params,
                    self.multicast_vn_obj_params,
                ):
                    self.log(
                        "SDA fabric multicast configuration for the layer 3 VN '{l3_vn}' under the fabric "
                        "'{fabric_name}' doesn't require an update.".format(
                            l3_vn=layer3_virtual_network, fabric_name=fabric_name
                        ),
                        "INFO",
                    )
                    result_fabric_multicast_msg.update(
                        {
                            "multicast_details": "SDA fabric multicast configurations doesn't require an update."
                        }
                    )
                else:

                    # Multicast configuration needs an update
                    self.log(
                        "Updating multicast configuration for VN '{l3_vn}' under fabric '{fabric_name}'.".format(
                            l3_vn=layer3_virtual_network, fabric_name=fabric_name
                        ),
                        "INFO",
                    )
                    self.log(
                        "Desired SDA multicast configuration for '{l3_vn}' under the fabric '{fabric_name} "
                        "in Cisco Catalyst Center: {desired_state}".format(
                            l3_vn=layer3_virtual_network,
                            fabric_name=fabric_name,
                            desired_state=updated_multicast_params,
                        ),
                        "DEBUG",
                    )
                    updated_multicast_params.update(
                        {
                            "id": self.have.get("fabric_multicast")[
                                fabric_multicast_index
                            ].get("id")
                        }
                    )
                    to_update.append(updated_multicast_params)
                    result_fabric_multicast_response.update(
                        {"multicast_details": want_multicast_params}
                    )
                    result_fabric_multicast_msg.update(
                        {
                            "multicast_details": "SDA fabric multicast configurations updated successfully."
                        }
                    )

                if not self.requires_update(
                    have_replication_params,
                    want_replication_params,
                    self.replication_mode_obj_params,
                ):
                    self.log(
                        "No updates required for replication mode for VN '{l3_vn}' under fabric '{fabric_name}'.".format(
                            l3_vn=layer3_virtual_network, fabric_name=fabric_name
                        ),
                        "INFO",
                    )
                    if "updated successfully" not in result_fabric_multicast_msg.get(
                        "multicast_details"
                    ):
                        result_fabric_multicast_msg.update(
                            {
                                "multicast_details": "SDA fabric replication mode doesn't require an update."
                            }
                        )
                else:

                    # Replication mode needs an update
                    self.log(
                        "Current SDA fabric replication mode for '{l3_vn}' under the fabric '{fabric_name} "
                        "in Cisco Catalyst Center: {current_state}".format(
                            l3_vn=layer3_virtual_network,
                            fabric_name=fabric_name,
                            current_state=have_replication_params,
                        ),
                        "DEBUG",
                    )
                    self.log(
                        "Desired SDA fabric replication mode for '{l3_vn}' under the fabric '{fabric_name} "
                        "in Cisco Catalyst Center: {desired_state}".format(
                            l3_vn=layer3_virtual_network,
                            fabric_name=fabric_name,
                            desired_state=want_replication_params,
                        ),
                        "DEBUG",
                    )
                    to_update_replication_mode.append(want_replication_params)
                    result_fabric_multicast_response.update(
                        {"multicast_details": want_replication_params}
                    )
                    result_fabric_multicast_msg.update(
                        {
                            "multicast_details": "SDA fabric replication mode updated successfully."
                        }
                    )

        if to_create_multicast:
            self.log(
                "Attempting to configure {count} multicast configuration(s).".format(
                    count=len(to_create_multicast)
                ),
                "INFO",
            )
            self.bulk_add_multicast_config(to_create_multicast).check_return_status()

        if to_update_replication_mode:
            to_update_replication_mode = self.deduplicate_by_fabric_id(to_update_replication_mode)
            self.log(
                "Attempting to update {count} replication mode(s).".format(
                    count=len(to_update_replication_mode)
                ),
                "INFO",
            )
            self.bulk_update_replication_mode(
                to_update_replication_mode
            ).check_return_status()

        if to_update:
            self.log(
                "Attempting to update {count} multicast configuration(s).".format(
                    count=len(to_update)
                ),
                "INFO",
            )
            self.bulk_update_multicast_config(to_update).check_return_status()

        self.result.update({"response": self.response})
        self.log("SDA fabric multicast updates completed successfully.", "INFO")
        self.msg = "The operations on fabric device is successful."
        self.status = "success"
        return self

    def check_replication_mode_conflicts(self, fabric_list):
        """
        Check for conflicting replication modes per fabric ID.

        Parameters:
            fabric_list (list of dict): List of dictionaries with keys 'fabricId', 'fabricName', and 'replicationMode'.

        Returns:
            None

        Description:
            Raises an error via self.fail_and_exit if any fabricId has multiple replication modes.
            Logs start, conflict errors, and successful completion.
        """

        self.log(f"Starting conflict check for the fabric list {fabric_list}.", "DEBUG")
        fabric_modes = defaultdict(set)
        fabric_names = {}

        for entry in fabric_list:
            fabric_id = entry["fabricId"]
            replication_mode = entry["replicationMode"]
            fabric_modes[fabric_id].add(replication_mode)
            fabric_names[fabric_id] = entry["fabricName"]

        for fabric_id, modes in fabric_modes.items():
            if len(modes) > 1:
                fabric_name = fabric_names.get(fabric_id, "Unknown")
                self.msg = (
                    f"Conflict detected for fabric Name '{fabric_name}: "
                    f"multiple replication modes found: {modes}. "
                    "Can have only one replication mode for a fabric site."
                )
                self.fail_and_exit(self.msg)

        self.log("Conflict check completed successfully. No conflicts found.", "DEBUG")

    def deduplicate_by_fabric_id(self, fabric_list):
        """
        Deduplicate fabric list by fabricId.

        Parameters:
            fabric_list (list of dict): List of fabric dictionaries containing 'fabricId' and 'replicationMode'.

        Returns:
            list of dict: Deduplicated list with unique fabricId entries.

        Description:
            Iterates over fabric_list and returns a list of unique fabric dictionaries,
            preserving the first occurrence of each fabricId.
            Logs start and end with counts of entries before and after deduplication.
        """
        self.log(f"Starting deduplication by fabricId for the fabric list: {fabric_list}.", "DEBUG")

        deduped = {}
        for entry in fabric_list:
            fabric_id = entry["fabricId"]
            if fabric_id not in deduped:
                deduped[fabric_id] = entry

        deduped_list = list(deduped.values())

        self.log(f"Deduplication completed. Reduced from {len(fabric_list)} to {len(deduped_list)} entries.", "DEBUG")
        self.log(f"Deduplicated list: {deduped_list}", "DEBUG")

        return deduped_list

    def get_diff_merged(self, config):
        """
        Add or Update the SDA multicast configurations along with the source specific and
        any source configurations under the layer 3 virtual network of a fabric site
        in Cisco Catalyst Center based on the playbook details.

        Parameters:
            config (list of dict): Playbook details containing SDA fabric multicast information.
        Returns:
            self (object): The current object with updated desired fabric multicast information.
        Description:
            If the 'fabric_multicast' is available in the playbook, call the function
            'update_fabric_multicast'. Else return self.
        """

        fabric_multicast = config.get("fabric_multicast")
        if fabric_multicast is not None:
            self.log(
                "Updating fabric multicast config: {multicast_config}".format(
                    multicast_config=fabric_multicast
                ),
                "DEBUG",
            )
            try:
                self.update_fabric_multicast(fabric_multicast).check_return_status()
                self.log(
                    "Successfully updated {count} fabric multicast configuration(s).".format(
                        count=len(fabric_multicast)
                    ),
                    "INFO",
                )
            except Exception as e:
                self.log(
                    "Error while updating fabric multicast: {error}".format(
                        error=str(e)
                    ),
                    "ERROR",
                )
                self.set_operation_result(
                    "failed",
                    False,
                    "Failed to update fabric multicast configuration(s).",
                    "ERROR",
                )
                return self
        else:
            self.log(
                "No 'fabric_multicast' found in configuration. Skipping update.",
                "WARNING",
            )

        self.msg = "Successfully merged the SDA fabric multicast configurations."
        self.status = "success"
        return self

    def delete_fabric_multicast(self, fabric_multicast):
        """
        Delete fabric multicast configurations associated with the virtual network
        in Cisco Catalyst Center with fields provided in playbook.

        Parameters:
            fabric_multicast (dict): SDA fabric multicast associated with the L3 virtual network
                                     under a fabric site playbook details.
        Returns:
            self (object): The current object with updated desired Fabric Multicast information.
        Description:
            Check if the multicast configuration associated with the Layer 3 virtual network
            exists or not.
            If it does, check for the ssm and asm configuration in the playbook.
            If one of the exists, remove that configuration or remove the entire multicast
            configuration of the layer 3 virtual network.
            If there is no multicast configuration associated with the layer 3 virtual
            network, exit the function after adding required messages to the response.
        """

        self.log(
            "Starting the process of deleting the multicast configuration associated to the virtual network...",
            "DEBUG",
        )

        self.response.append({"response": {}, "msg": {}})
        result_fabric_multicast_response = self.response[0].get("response")
        result_fabric_multicast_msg = self.response[0].get("msg")
        fabric_multicast_index = -1
        for item in fabric_multicast:
            fabric_multicast_index += 1
            fabric_name = item.get("fabric_name")
            if not fabric_name:
                self.log("Error: 'fabric_name' is missing from input.", "ERROR")
                self.set_operation_result(
                    "failed", False, "Fabric name is required.", "ERROR"
                )
                return self

            layer3_virtual_network = item.get("layer3_virtual_network")
            if not layer3_virtual_network:
                self.log(
                    "Error: 'layer3_virtual_network' is missing from input.", "ERROR"
                )
                self.set_operation_result(
                    "failed", False, "Layer 3 virtual network is required.", "ERROR"
                )
                return self

            if result_fabric_multicast_response.get(fabric_name) is None:
                result_fabric_multicast_response.update({fabric_name: {}})

            result_fabric_multicast_response.get(fabric_name).update(
                {layer3_virtual_network: {}}
            )

            if result_fabric_multicast_msg.get(fabric_name) is None:
                result_fabric_multicast_msg.update({fabric_name: {}})

            result_fabric_multicast_msg.get(fabric_name).update(
                {layer3_virtual_network: {}}
            )
            result_response_fabric_name = result_fabric_multicast_response.get(
                fabric_name
            )
            result_msg_fabric_name = result_fabric_multicast_msg.get(fabric_name)

            self.log(
                "Starting deletion of fabric multicast configuration under fabric '{fabric_name}' "
                "for the Layer 3 virtual network {layer3_virtual_network}.".format(
                    fabric_name=fabric_name,
                    layer3_virtual_network=layer3_virtual_network,
                ),
                "DEBUG",
            )

            have_fabric_multicast_config = self.have.get("fabric_multicast")[
                fabric_multicast_index
            ]
            multicast_config_exists = have_fabric_multicast_config.get("exists")

            self.log(
                "The multicast configuration exists '{exists}' with the layer 3 virtual network "
                "'{layer3_vn}' for the fabric site '{fabric_name}'.".format(
                    exists=multicast_config_exists,
                    layer3_vn=layer3_virtual_network,
                    fabric_name=fabric_name,
                ),
                "INFO",
            )
            if not multicast_config_exists:
                self.log(
                    "Multicast conigurations for the layer 3 virtual network '{l3_vn}' under the "
                    "fabric site '{fabric_name}' is not found in Cisco Catalyst Center.".format(
                        l3_vn=layer3_virtual_network, fabric_name=fabric_name
                    ),
                    "INFO",
                )
                result_msg_fabric_name.get(layer3_virtual_network).update(
                    {
                        "multicast_details": "SDA multicast configs are not found for the layer 3 virtual network."
                    }
                )
                result_response_fabric_name.get(layer3_virtual_network).update(
                    {
                        "multicast_details": "SDA multicast configs are not found for the layer 3 virtual network."
                    }
                )
                continue

            # Retrieve details
            self.log(
                "Deleting specific SSM or ASM configurations for Layer 3 VN '{l3_vn}' in fabric '{fabric_name}'.".format(
                    l3_vn=layer3_virtual_network, fabric_name=fabric_name
                ),
                "DEBUG",
            )
            ssm_details = item.get("ssm")
            asm_details = item.get("asm")
            id = have_fabric_multicast_config.get("id")
            if not (ssm_details or asm_details):
                self.log(
                    "Deleting fabric multicast configuration for the layer 3 virtual network '{l3_vn}' "
                    "under the fabric site '{fabric_name}' with ID '{id}'".format(
                        l3_vn=layer3_virtual_network, fabric_name=fabric_name, id=id
                    ),
                    "DEBUG",
                )
                try:
                    payload = {"id": id}
                    task_name = "delete_multicast_virtual_network_by_id_v1"
                    task_id = self.get_taskid_post_api_call("sda", task_name, payload)
                    if not task_id:
                        self.msg = "Unable to retrive the task_id for the task '{task_name}'.".format(
                            task_name=task_name
                        )
                        self.set_operation_result(
                            "failed", False, self.msg, "ERROR"
                        ).check_return_status()

                    success_msg = (
                        "Successfully deleted the SDA fabric multicast configurations."
                    )
                    self.get_task_status_from_tasks_by_id(
                        task_id, task_name, success_msg
                    ).check_return_status()
                    result_msg_fabric_name.get(layer3_virtual_network).update(
                        {
                            "multicast_details": "SDA device successfully removed for the layer 3 virtual network."
                        }
                    )
                    result_response_fabric_name.get(layer3_virtual_network).update(
                        {"multicast_details": id}
                    )

                except Exception as e:
                    self.msg = (
                        "Exception occurred while deleting the multicast configurations "
                        "for the layer 3 virtual network '{l3_vn}' for the fabric site '{fabric_name}': {error_msg}".format(
                            l3_vn=layer3_virtual_network,
                            fabric_name=fabric_name,
                            error_msg=e,
                        )
                    )
                    self.log(self.msg, "ERROR")
                    self.set_operation_result(
                        "failed", False, self.msg, "ERROR"
                    ).check_return_status()
            else:
                self.log(
                    "Deleting specific SSM or ASM configurations for Layer 3 VN '{l3_vn}' in fabric '{fabric_name}'.".format(
                        l3_vn=layer3_virtual_network, fabric_name=fabric_name
                    ),
                    "DEBUG",
                )
                to_update = []
                have_multicast_params = self.have.get("fabric_multicast")[
                    fabric_multicast_index
                ].get("multicast_details")
                want_multicast_params = self.want.get("fabric_multicast")[
                    fabric_multicast_index
                ].get("multicast_details")
                want_ssm = want_multicast_params.get("ipv4SsmRanges")
                have_ssm = have_multicast_params.get("ipv4SsmRanges")
                is_ssm_empty = False
                is_need_update = False
                if not have_ssm:
                    if not want_ssm:
                        is_ssm_empty = True

                    self.log(
                        "SDA fabric multicast ssm configurations are not present in the "
                        "layer 3 VN '{l3_vn}' under the fabric '{fabric_name}'.".format(
                            l3_vn=layer3_virtual_network, fabric_name=fabric_name
                        ),
                        "INFO",
                    )
                else:
                    if want_ssm:
                        want_multicast_params.update({"ipv4SsmRanges": have_ssm})
                        for item in want_ssm:
                            if item in have_ssm:

                                # Multicast configuration needs an update
                                is_need_update = True
                                self.log(
                                    "The ssm config '{item}' is still present in the Cisco Catalyst Center.".format(
                                        item=item
                                    ),
                                    "INFO",
                                )
                                want_multicast_params.get("ipv4SsmRanges").remove(item)
                                if want_multicast_params.get("ipv4SsmRanges") == []:
                                    self.log(
                                        "The entire ssm config is going to be removed from the L3 virtual network "
                                        "'{l3_vn}' under the fabric site '{fabric_name}'".format(
                                            l3_vn=layer3_virtual_network,
                                            fabric_name=fabric_name,
                                        ),
                                        "INFO",
                                    )
                                    is_ssm_empty = True
                    else:
                        is_ssm_empty = True

                have_asm = (
                    self.have.get("fabric_multicast")[fabric_multicast_index]
                    .get("multicast_details")
                    .get("multicastRPs")
                )
                want_asm = want_multicast_params.get("multicastRPs")
                is_asm_empty = False

                if not have_asm:
                    if not want_asm:
                        is_asm_empty = True

                    self.log(
                        "SDA fabric multicast asm configurations are not present in the "
                        "layer 3 VN '{l3_vn}' under the fabric '{fabric_name}'.".format(
                            l3_vn=layer3_virtual_network, fabric_name=fabric_name
                        ),
                        "INFO",
                    )
                else:
                    if want_asm:
                        want_multicast_params.update({"multicastRPs": have_asm})
                        for item in want_asm:
                            rp_device_location = item.get("rpDeviceLocation")
                            self.log(
                                "The 'rp_device_location' is {rp_device_location}".format(
                                    rp_device_location=rp_device_location
                                ),
                                "DEBUG",
                            )
                            if rp_device_location == "FABRIC":
                                want_nw_device_ids = item.get("networkDeviceIds")
                                want_nw_device_ids = set(want_nw_device_ids)
                                self.log(
                                    "The network device ID of the 'FABRIC' is '{device_ids}'.".format(
                                        device_ids=want_nw_device_ids
                                    ),
                                    "DEBUG",
                                )
                                have_nw_device = get_dict_result(
                                    have_asm, "rpDeviceLocation", "FABRIC"
                                )
                                self.log(
                                    "The RP device details: {have_nw_device}".format(
                                        have_nw_device=have_nw_device
                                    ),
                                    "DEBUG",
                                )
                                if have_nw_device:
                                    have_nw_device_ids = have_nw_device.get(
                                        "networkDeviceIds"
                                    )
                                    common_elem = [
                                        id
                                        for id in have_nw_device_ids
                                        if id not in want_nw_device_ids
                                    ]
                                    self.log(
                                        "The common elements found in the playbook and Cisco Catalyst Center "
                                        "are '{common_elem}".format(
                                            common_elem=common_elem
                                        ),
                                        "DEBUG",
                                    )
                                    if common_elem:
                                        item.update({"networkDeviceIds": common_elem})
                                    else:
                                        multicast_rps = (
                                            self.want.get("fabric_multicast")[
                                                fabric_multicast_index
                                            ]
                                            .get("multicast_details")
                                            .get("multicastRPs")
                                        )
                                        for value in multicast_rps:
                                            if (
                                                value.get("rpDeviceLocation")
                                                == "FABRIC"
                                            ):
                                                multicast_rps.remove(value)

                                    is_need_update = True
                            else:
                                ex_rp_ipv4_address = item.get("ipv4Address")
                                ex_rp_ipv6_address = item.get("ipv6Address")
                                multicast_rps = (
                                    self.want.get("fabric_multicast")[
                                        fabric_multicast_index
                                    ]
                                    .get("multicast_details")
                                    .get("multicastRPs")
                                )
                                if ex_rp_ipv4_address:
                                    ex_ipv4_details = get_dict_result(
                                        have_asm, "ipv4Address", ex_rp_ipv4_address
                                    )
                                    if ex_ipv4_details:
                                        for value in multicast_rps:
                                            if (
                                                value.get("ipv4Address")
                                                == ex_rp_ipv4_address
                                            ):
                                                want_multicast_params.get(
                                                    "multicastRPs"
                                                ).remove(value)

                                        is_need_update = True

                                elif ex_rp_ipv6_address:
                                    ex_ipv6_details = get_dict_result(
                                        have_asm, "ipv6Address", ex_rp_ipv6_address
                                    )
                                    if ex_ipv6_details:
                                        for value in multicast_rps:
                                            if (
                                                value.get("ipv6Address")
                                                == ex_rp_ipv6_address
                                            ):
                                                want_multicast_params.get(
                                                    "multicastRPs"
                                                ).remove(value)

                                        is_need_update = True

                            if not want_multicast_params.get("multicastRPs"):
                                self.log(
                                    "The entire asm config is going to be removed from the L3 virtual network "
                                    "'{l3_vn}' under the fabric site '{fabric_name}'".format(
                                        l3_vn=layer3_virtual_network,
                                        fabric_name=fabric_name,
                                    ),
                                    "INFO",
                                )
                                is_asm_empty = True
                    else:
                        is_asm_empty = True

                if is_asm_empty and is_ssm_empty:
                    self.log(
                        "Error: The multicast configurations should have either ssm or asm config "
                        "for the layer 3 virtual network '{l3_vn}' under the fabric site '{fabric_name}'.".format(
                            l3_vn=layer3_virtual_network, fabric_name=fabric_name
                        ),
                        "ERROR",
                    )
                    self.msg = (
                        "The multicast configurations should have either ssm or asm config "
                        "for the layer 3 virtual network '{l3_vn}' under the fabric site '{fabric_name}'.".format(
                            l3_vn=layer3_virtual_network, fabric_name=fabric_name
                        )
                    )
                    self.set_operation_result(
                        "failed", False, self.msg, "ERROR"
                    ).check_return_status()

                if is_need_update:
                    want_multicast_params.update(
                        {
                            "id": self.have.get("fabric_multicast")[
                                fabric_multicast_index
                            ].get("id")
                        }
                    )
                    to_update.append(want_multicast_params)

                if to_update:
                    result_response_fabric_name.get(layer3_virtual_network).update(
                        {"multicast_details": want_multicast_params}
                    )
                    result_msg_fabric_name.get(layer3_virtual_network).update(
                        {
                            "multicast_details": "SDA fabric multicast configurations updated successfully."
                        }
                    )
                    self.log(
                        "Attempting to update {count} multicast configuration(s).".format(
                            count=len(to_update)
                        ),
                        "INFO",
                    )
                    self.bulk_update_multicast_config(to_update).check_return_status()
                else:
                    self.log(
                        "SDA fabric multicast configuration for the layer 3 VN '{l3_vn}' under the fabric "
                        "'{fabric_name}' doesn't require an update.".format(
                            l3_vn=layer3_virtual_network, fabric_name=fabric_name
                        ),
                        "INFO",
                    )
                    result_msg_fabric_name.get(layer3_virtual_network).update(
                        {
                            "multicast_details": "SDA fabric multicast configurations doesn't require an update."
                        }
                    )

        self.result.update({"response": self.response})
        self.msg = "The deletion of devices L2 Handoff, L3 Handoff with IP and SDA transit is successful."
        self.log(str(self.msg), "DEBUG")
        self.status = "success"
        return self

    def get_diff_deleted(self, config):
        """
        Delete the SDA multicast configurations associated with the virtual network in
        the fabric site in Cisco Catalyst Center based on the playbook details.

        Parameters:
            config (list of dict): Playbook details containing SDA fabric multicast information.
        Returns:
            self (object): The current object with updated desired Fabric Multicast information.
        Description:
            If the 'fabric_multicast' is available in the playbook, call the function 'delete_fabric_multicast'.
            Else return self.
        """

        fabric_multicast = config.get("fabric_multicast")
        if fabric_multicast is not None:
            self.log(
                "Fabric multicast found in the configuration. Initiating deletion process.",
                "INFO",
            )
            self.delete_fabric_multicast(fabric_multicast)
        else:
            self.log(
                "No fabric multicast configurations found in the configuration."
                "No deletion actions performed.",
                "INFO",
            )

        self.msg = "Successfully deleted the SDA fabric multicast configurations."
        self.status = "success"
        return self

    def multicast_config_needs_update(self, have_details, want_details):
        """
        Determine if the current multicast configuration ('have_details') requires an update
        to match the desired configuration ('want_details').

        Comparison rules:
        - Only keys present in 'want_details' are checked.
        - For dictionary values:
            - Recursively compare corresponding keys.
            - For entries where 'rpDeviceLocation' is 'FABRIC', skip checking 'ipv4Address' and 'ipv6Address'
            if those values are None in 'want_details' (since these can be allocated dynamically).
        - For list values:
            - Lengths of the lists must be equal.
            - Each item in the 'want_details' list must match at least one item in the 'have_details' list.
            (Order of items does not matter.)
        - For other values, simple equality check is performed.

        Logs:
        - Logs the starting state of comparison with 'have_details' and 'want_details'.
        - Logs the result of whether an update is required or not.

        Returns:
            bool: True if update is required, False otherwise.
        """
        self.log("Starting multicast configuration update check...", "DEBUG")
        self.log(f"Current HAVE details: {self.pprint(have_details)}", "DEBUG")
        self.log(f"Desired WANT details: {self.pprint(want_details)}", "DEBUG")

        def _compare(have, want, context=None):
            if isinstance(want, dict):
                for key, want_val in want.items():
                    if key not in have:
                        return True

                    # Skip IP address comparison for FABRIC RP when want value is None
                    if context and context.get("rpDeviceLocation") == "FABRIC":
                        if key in ("ipv4Address", "ipv6Address") and want_val is None:
                            continue

                    next_context = want if "rpDeviceLocation" in want else context
                    if _compare(have[key], want_val, context=next_context):
                        return True
                return False

            elif isinstance(want, list):
                if len(have) != len(want):
                    return True

                # Each want item must match at least one have item
                for w_item in want:
                    matched = False
                    for h_item in have:
                        if not _compare(h_item, w_item, context=w_item):
                            matched = True
                            break
                    if not matched:
                        return True
                return False

            else:
                return have != want

        update_needed = _compare(have_details, want_details)

        if update_needed:
            self.log("Multicast configuration requires update.", "DEBUG")
        else:
            self.log("Multicast configuration is up-to-date. No update required.", "DEBUG")

        return update_needed

    def verify_diff_merged(self, config):
        """
        Validating the Cisco Catalyst Center configuration with the playbook details
        when state is merged (Create/Update).

        Parameters:
            config (dict): Playbook details containing fabric multicast configurations.
        Returns:
            self (object): The current object with updated fabric multicast configurations.
        Description:
            Call the get_have function to collected the updated information from the Cisco Catalyst Center.
            Check the difference between the information provided by the user and the information collected
            from the Cisco Catalyst Center. If there is any difference, then the config is not applied to
            the Cisco Catalyst Center.
        """

        self.get_have(config)
        self.log(
            "Current State (have): {current_state}".format(current_state=self.have),
            "INFO",
        )
        self.log(
            "Desired State (want): {requested_state}".format(requested_state=self.want),
            "INFO",
        )
        fabric_multicast = config.get("fabric_multicast")

        # Retrieve fabric multicast details from the config
        fabric_multicast = config.get("fabric_multicast")
        if fabric_multicast is None:
            self.log(
                "No fabric multicast configurations found in the playbook. Nothing to validate.",
                "INFO",
            )
            self.msg = "No fabric multicast configurations to validate."
            self.status = "success"
            return self

        fabric_multicast_index = -1
        for item in fabric_multicast:
            fabric_name = item.get("fabric_name")
            fabric_multicast_index += 1
            layer3_virtual_network = item.get("layer3_virtual_network")
            have_details = self.have.get("fabric_multicast")[fabric_multicast_index]
            want_details = self.want.get("fabric_multicast")[fabric_multicast_index]

            # Verifying whether the multicast configuration of the L3 VN on a fabric site is applied or not
            if have_details:
                have_details = have_details.get("multicast_details")

            if want_details:
                want_details = want_details.get("multicast_details")

<<<<<<< HEAD
            if self.multicast_config_needs_update(have_details, want_details):
=======
            if self.requires_update(
                have_details, want_details, self.multicast_vn_obj_params
            ):
>>>>>>> 47466887
                self.msg = (
                    "The SDA multicast configuration of the layer 3 virtual network '{l3_vn}' "
                    "under the fabric site '{fabric_name}' is not applied to the Cisco Catalyst Center.".format(
                        l3_vn=layer3_virtual_network, fabric_name=fabric_name
                    )
                )
                self.set_operation_result(
                    "failed", False, self.msg, "ERROR"
                ).check_return_status()

            self.log(
                "Successfully validated the presence of the multicast configs of "
                "layer 3 virtual network '{l3_vn}' under the fabric site '{fabric_name}.".format(
                    l3_vn=layer3_virtual_network, fabric_name=fabric_name
                ),
                "INFO",
            )

            have_replication_details = self.have.get("replication_mode_details")
            want_replication_details = self.want.get("replication_mode_details")

            # Verifying whether the replication mode of the fabric site is applied or not
            if (
                have_replication_details
                and want_replication_details
                and self.requires_update(
                    have_replication_details,
                    want_replication_details,
                    self.replication_mode_obj_params,
                )
            ):
                self.msg = (
                    "The replication mode of the fabric site '{fabric_name}' provided "
                    "in the playbook is not applied to the Cisco Catalyst Center.".format(
                        fabric_name=fabric_name
                    )
                )
                self.set_operation_result(
                    "failed", False, self.msg, "ERROR"
                ).check_return_status()

            self.log(
                "Successfully validated the presence of the replication mode config "
                "under the fabric site '{fabric_name}.".format(fabric_name=fabric_name),
                "INFO",
            )

            self.response[0].get("msg").get(fabric_name).update(
                {"Validation": "Success"}
            )

        self.result.update({"response": self.response})
        self.msg = "Successfully validated the SDA fabric configurations."
        self.status = "success"
        return self

    def verify_ssm_asm(self, want_ssm, want_asm, fabric_multicast_index, fabric_name):
        """
        Validating the Cisco Catalyst Center configuration with the playbook details
        for the state is deleted when the ssm and the asm configuration are provided.

        Parameters:
            want_ssm (dict): The Source specific multicast configurations provided in the playbook.
            want_asm (list of dict): The Any source multicast configurations provided in the playbook.
            fabric_multicast_index (int): The index which points to the which item in the config.
            fabric_name (str): The name of the fabric site.
        Returns:
            self (object): The current object with updated desired fabric multicast configurations.
        Description:
        """

        have_ssm = self.have.get("fabric_multicast")[fabric_multicast_index].get(
            "multicast_details"
        )
        if have_ssm:
            have_ssm = have_ssm.get("ipv4SsmRanges")

        self.msg = (
            "The SDA fabric multicast configurations are not applied to the Cisco Catalyst Center"
            "for the config at position '{idx}' under the fabric site '{fabric_name}'.".format(
                idx=fabric_multicast_index + 1, fabric_name=fabric_name
            )
        )
        self.log(
            "The ssm configurations present in the Cisco Catalyst Center: {ssm}".format(
                ssm=have_ssm
            ),
            "INFO",
        )
        self.log(
            "The ssm configurations provided in the playbook: {ssm}".format(
                ssm=want_asm
            ),
            "INFO",
        )
        if want_ssm:
            want_ssm = want_ssm.get("ipv4_ssm_ranges")

        if not want_ssm:
            self.log(
                "No SSM configurations provided in the playbook. Skipping SSM validation for fabric '{fabric_name}'.".format(
                    fabric_name=fabric_name
                ),
                "DEBUG",
            )
        else:
            self.log(
                "Validating SSM configurations for fabric '{fabric_name}'.".format(
                    fabric_name=fabric_name
                ),
                "INFO",
            )
            for item in want_ssm:
                if have_ssm and item in have_ssm:
                    self.log(
                        "The ssm config '{item}' is still present in the Cisco Catalyst Center "
                        "for the fabric site '{fabric_name}'.".format(
                            item=item, fabric_name=fabric_name
                        ),
                        "INFO",
                    )
                    self.set_operation_result(
                        "failed", False, self.msg, "ERROR"
                    ).check_return_status()

        have_asm = self.have.get("fabric_multicast")[fabric_multicast_index].get(
            "multicast_details"
        )
        if have_asm:
            have_asm = have_asm.get("multicastRPs")

        if not want_asm:
            self.log(
                "No ASM configurations provided in the playbook. Skipping ASM validation for fabric '{fabric_name}'.".format(
                    fabric_name=fabric_name
                ),
                "DEBUG",
            )
        else:
            for item in want_asm:
                rp_device_location = item.get("rp_device_location")
                if rp_device_location == "FABRIC":
                    have_rp_details = get_dict_result(
                        have_asm, "rpDeviceLocation", "FABRIC"
                    )
                    if not have_rp_details:
                        self.log(
                            "RP details not found in Cisco Catalyst Center for 'FABRIC' devices "
                            "in fabric '{fabric_name}'.".format(
                                fabric_name=fabric_name
                            ),
                            "DEBUG",
                        )
                        continue

                    want_nw_device_ips = item.get("networkDeviceIds")
                    want_nw_device_ips = set(want_nw_device_ips)
                    want_nw_device_ids = []
                    for ip in want_nw_device_ips:
                        network_device_details = self.get_device_details_from_ip(ip)
                        self.log(
                            "The device with the IP {ip} is a valid network device IP.".format(
                                ip=item
                            ),
                            "DEBUG",
                        )
                        network_device_id = network_device_details[0].get("id")
                        want_nw_device_ids.append(network_device_id)

                    have_nw_device_ids = have_rp_details.get("networkDeviceIds")
                    common_elem = [
                        id for id in have_nw_device_ids if id not in want_nw_device_ids
                    ]
                    if common_elem:
                        self.log(
                            "Validation failed: ASM configuration '{item}' for 'FABRIC' devices is still present "
                            "in Cisco Catalyst Center for fabric '{fabric_name}'. Expected it to be absent.".format(
                                item=item, fabric_name=fabric_name
                            ),
                            "ERROR",
                        )
                        self.set_operation_result(
                            "failed", False, self.msg, "ERROR"
                        ).check_return_status()

                else:
                    ex_rp_ipv4_address = item.get("ex_rp_ipv4_address")
                    ex_rp_ipv6_address = item.get("ex_rp_ipv6_address")
                    if ex_rp_ipv4_address:
                        ex_ipv4_details = get_dict_result(
                            have_asm, "ipv4Address", ex_rp_ipv4_address
                        )
                        if ex_ipv4_details:
                            self.log(
                                "Validation failed: ASM configuration '{item}' for EXTERNAL IPv4 address "
                                "'{ex_rp_ipv4_address}' is still present in Cisco Catalyst Center for "
                                "fabric '{fabric_name}'. Expected it to be absent.".format(
                                    item=item,
                                    ex_rp_ipv4_address=ex_rp_ipv4_address,
                                    fabric_name=fabric_name,
                                ),
                                "ERROR",
                            )
                            self.set_operation_result(
                                "failed", False, self.msg, "ERROR"
                            ).check_return_status()
                    else:
                        ex_ipv6_details = get_dict_result(
                            have_asm, "ipv6Address", ex_rp_ipv6_address
                        )
                        if ex_ipv6_details:
                            self.log(
                                "Validation failed: ASM configuration '{item}' for EXTERNAL IPv6 address "
                                "'{ex_rp_ipv6_address}' is still present in Cisco Catalyst Center for "
                                "fabric '{fabric_name}'. Expected it to be absent.".format(
                                    item=item,
                                    ex_rp_ipv6_address=ex_rp_ipv6_address,
                                    fabric_name=fabric_name,
                                ),
                                "ERROR",
                            )
                            self.set_operation_result(
                                "failed", False, self.msg, "ERROR"
                            ).check_return_status()

        self.msg = "Successfully validated the absence of ssm and asm config in the Cisco Catalyst Center."
        self.status = "success"
        return self

    def verify_diff_deleted(self, config):
        """
        Validating the Cisco Catalyst Center configuration with the playbook details
        when state is deleted (delete).

        Parameters:
            config (dict): Playbook details containing fabric multicast configurations.
        Returns:
            self (object): The current object with updated desired fabric multicast configurations.
        Description:
            Call the get_have function to collected the updated information from the Cisco Catalyst Center.
            Check if the config provided by the user is present in the Cisco Catalyst Center or not
            If the config is available in the Cisco Catalyst Center then the config is not applied to
            the Cisco Catalyst Center.
        """

        self.get_have(config)
        self.log(
            "Current State (have): {current_state}".format(current_state=self.have),
            "INFO",
        )
        fabric_multicast = config.get("fabric_multicast")

        # Retrieve fabric multicast configurations from the playbook
        fabric_multicast = config.get("fabric_multicast")
        if fabric_multicast is None:
            self.log(
                "No fabric multicast configurations provided in the playbook. Skipping validation.",
                "INFO",
            )
            self.msg = "No fabric multicast configurations to validate."
            self.status = "success"
            return self

        # Iterate over each fabric multicast configuration
        fabric_multicast_index = -1
        for item in fabric_multicast:
            fabric_multicast_index += 1
            fabric_name = item.get("fabric_name")
            layer3_virtual_network = item.get("layer3_virtual_network")
            want_details = config.get("fabric_multicast")[fabric_multicast_index]
            ssm = None
            asm = None
            self.log(
                "Validating deletion for fabric '{fabric_name}' and Layer 3 virtual network '{l3_vn}'.".format(
                    fabric_name=fabric_name, l3_vn=layer3_virtual_network
                ),
                "INFO",
            )
            if want_details:
                ssm = want_details.get("ssm")
                asm = want_details.get("asm")

            if ssm or asm:
                self.log(
                    "SSM or ASM configurations found in the playbook. Validating "
                    "their absence in Cisco Catalyst Center.",
                    "INFO",
                )
                self.verify_ssm_asm(ssm, asm, fabric_multicast_index, fabric_name)
            else:
                fabric_multicast_details = self.have.get("fabric_multicast")[
                    fabric_multicast_index
                ]
                fabric_multicast_exists = fabric_multicast_details.get("exists")

                # Verifying the absence of the SDA multicast configurations for a L3 VN under a fabric site
                if fabric_multicast_exists:
                    self.msg = (
                        "Validation failed: The SDA fabric multicast configurations for Layer 3 virtual network '{l3_vn}' "
                        "under fabric '{fabric_name}' are still present in Cisco Catalyst Center. Expected them to be deleted.".format(
                            l3_vn=layer3_virtual_network, fabric_name=fabric_name
                        )
                    )
                    self.set_operation_result(
                        "failed", False, self.msg, "ERROR"
                    ).check_return_status()

                self.log(
                    "Successfully validated absence of SDA multicast configurations for the "
                    "Layer 3 virtual network '{l3_vn}' under the fabric site '{fabric_name}'.".format(
                        l3_vn=layer3_virtual_network, fabric_name=fabric_name
                    ),
                    "INFO",
                )

            self.response[0].get("msg").get(fabric_name).update(
                {"Validation": "Success"}
            )

        self.result.update({"response": self.response})
        self.msg = (
            "Successfully validated the absence of SDA fabric multicast configurations."
        )
        self.status = "success"
        return self

    def reset_values(self):
        """
        Reset all neccessary attributes to default values

        Parameters:
            self (object): The current object details.
        Returns:
            None
        """

        self.have.clear()
        self.want.clear()
        return


def main():
    """Main entry ..."""

    # Define the specification for module arguments
    element_spec = {
        "dnac_host": {"type": "str", "required": True},
        "dnac_port": {"type": "str", "default": "443"},
        "dnac_username": {"type": "str", "default": "admin", "aliases": ["user"]},
        "dnac_password": {"type": "str", "no_log": True},
        "dnac_verify": {"type": "bool", "default": True},
        "dnac_version": {"type": "str", "default": "2.2.3.3"},
        "dnac_debug": {"type": "bool", "default": False},
        "dnac_log": {"type": "bool", "default": False},
        "dnac_log_level": {"type": "str", "default": "WARNING"},
        "dnac_log_file_path": {"type": "str", "default": "dnac.log"},
        "dnac_log_append": {"type": "bool", "default": True},
        "config_verify": {"type": "bool", "default": False},
        "dnac_api_task_timeout": {"type": "int", "default": 1200},
        "dnac_task_poll_interval": {"type": "int", "default": 2},
        "config": {"type": "list", "required": True, "elements": "dict"},
        "state": {"default": "merged", "choices": ["merged", "deleted"]},
        "validate_response_schema": {"type": "bool", "default": True},
    }

    # Create an AnsibleModule object with argument specifications
    module = AnsibleModule(argument_spec=element_spec, supports_check_mode=False)
    ccc_sda_multicast = FabricMulticast(module)
    ccc_version = ccc_sda_multicast.get_ccc_version()
    minimum_supported_version = "2.3.7.6"
    if (
        ccc_sda_multicast.compare_dnac_versions(ccc_version, minimum_supported_version)
        < 0
    ):
        ccc_sda_multicast.msg = (
            "The specified Catalyst Center version '{0}' does not support the SDA fabric multicast feature. "
            "Supported versions start from '{1}'. Version '{1}' introduces APIs for managing multicast configurations.".format(
                ccc_version, minimum_supported_version
            )
        )
        ccc_sda_multicast.status = "failed"
        ccc_sda_multicast.check_return_status()

    state = ccc_sda_multicast.params.get("state")
    config_verify = ccc_sda_multicast.params.get("config_verify")
    if state not in ccc_sda_multicast.supported_states:
        ccc_sda_multicast.status = "invalid"
        ccc_sda_multicast.msg = "State '{state}' is invalid".format(state=state)
        ccc_sda_multicast.check_return_status()

    ccc_sda_multicast.validate_input().check_return_status()

    for config in ccc_sda_multicast.config:
        ccc_sda_multicast.reset_values()
        ccc_sda_multicast.get_have(config).check_return_status()
        ccc_sda_multicast.get_want(config).check_return_status()
        ccc_sda_multicast.get_diff_state_apply[state](config).check_return_status()
        if config_verify:
            ccc_sda_multicast.verify_diff_state_apply[state](
                config
            ).check_return_status()

    module.exit_json(**ccc_sda_multicast.result)


if __name__ == "__main__":
    main()<|MERGE_RESOLUTION|>--- conflicted
+++ resolved
@@ -831,7 +831,7 @@
                 ).check_return_status()
 
             self.log(
-<<<<<<< HEAD
+
                 f"Calling API 'get_reserve_ip_subpool' with site_id '{site_id}', groupName: '{reserved_pool_name}'.", "DEBUG"
             )
             all_reserved_pool_details = self.dnac._exec(
@@ -851,80 +851,11 @@
                 self.msg = "Error in getting reserve pool - Response is not a dictionary"
                 self.log(self.msg, "CRITICAL")
                 self.set_operation_result("failed", False, self.msg, "ERROR").check_return_status()
-=======
-                "Calling API 'get_reserve_ip_subpool' with site_id '{site_id}' and offset '{offset}'.".format(
-                    site_id=site_id, offset=offset
-                ),
-                "DEBUG",
-            )
-            while True:
-                all_reserved_pool_details = self.dnac._exec(
-                    family="network_settings",
-                    function="get_reserve_ip_subpool",
-                    params={"site_id": site_id, "offset": offset},
-                )
-                self.log(
-                    "Response received from 'get_reserve_ip_subpool': {response}".format(
-                        response=all_reserved_pool_details
-                    ),
-                    "DEBUG",
-                )
-
-                if not isinstance(all_reserved_pool_details, dict):
-                    self.msg = (
-                        "Error in getting reserve pool - Response is not a dictionary"
-                    )
-                    self.log(self.msg, "CRITICAL")
-                    self.set_operation_result(
-                        "failed", False, self.msg, "ERROR"
-                    ).check_return_status()
-
-                offset += 25
-                all_reserved_pool_details = all_reserved_pool_details.get("response")
-                if not all_reserved_pool_details:
-                    self.log(
-                        "There is no reserved subpool in the site '{site_name}'.".format(
-                            site_name=fabric_name
-                        ),
-                        "DEBUG",
-                    )
-                    return False
-
-                # Check for maximum timeout, default value is 1200 seconds
-                if (time.time() - start_time) >= self.max_timeout:
-                    self.msg = "Max timeout of {0} sec has reached for the API 'get_reserved_ip_subpool' status.".format(
-                        self.max_timeout
-                    )
-                    self.log(self.msg, "CRITICAL")
-                    self.status = "failed"
-                    return True
-
-                # Find the reserved pool with the given name in the list of reserved pools
-                reserved_pool_details = get_dict_result(
-                    all_reserved_pool_details, "groupName", reserved_pool_name
-                )
-                if reserved_pool_details:
-                    self.log(
-                        "The reserved pool '{reserved_pool}' found in the site '{site_name}'.".format(
-                            reserved_pool=reserved_pool_name, site_name=fabric_name
-                        ),
-                        "DEBUG",
-                    )
-                    return True
->>>>>>> 47466887
 
             reserved_pool_details = all_reserved_pool_details.get("response")
             if not reserved_pool_details:
                 self.log(
-<<<<<<< HEAD
                     f"There is no reserved subpool in the site '{fabric_name}' with reserved pool name: '{reserved_pool_name}'.", "DEBUG"
-=======
-                    "No matching reserved pool found for '{pool}' in site '{site_name}' at offset '{offset}'."
-                    "Continuing to next offset.".format(
-                        pool=reserved_pool_name, site_name=fabric_name, offset=offset
-                    ),
-                    "DEBUG",
->>>>>>> 47466887
                 )
                 return False
 
@@ -1471,22 +1402,12 @@
             "DEBUG",
         )
         self.log(
-<<<<<<< HEAD
             "SDA fabric multicast details: {multicast_details}"
             .format(multicast_details=self.pprint(multicast_info.get("multicast_details"))), "DEBUG"
         )
         self.log(
             "SDA fabric multicast replication mode details: {replication_mode_details}"
             .format(replication_mode_details=self.pprint(multicast_info.get("replication_mode_details"))), "DEBUG"
-=======
-            "SDA fabric multicast replication mode details: {replication_mode_details}".format(
-                replication_mode_details=multicast_info.get("replication_mode_details")
-            ),
-            "DEBUG",
-        )
-        self.log(
-            "SDA fabric multicast id: {id}".format(id=multicast_info.get("id")), "DEBUG"
->>>>>>> 47466887
         )
 
         return multicast_info
@@ -1518,17 +1439,10 @@
 
             # Fabric name is mandatory for this workflow
             if not fabric_name:
-<<<<<<< HEAD
                 self.msg = (
                     "The required parameter 'fabric_name' in 'fabric_multicast' is missing."
                 )
                 self.fail_and_exit(self.msg)
-=======
-                self.msg = "The required parameter 'fabric_name' in 'fabric_multicast' is missing."
-                self.log(self.msg, "ERROR")
-                self.status = "failed"
-                return self
->>>>>>> 47466887
 
             self.log(
                 "Initiating site ID retrieval for fabric '{fabric_name}'.".format(
@@ -1553,13 +1467,8 @@
                 self.msg = "Invalid site hierarchy name '{site_name}'.".format(
                     site_name=fabric_name
                 )
-<<<<<<< HEAD
+
                 self.fail_and_exit(self.msg)
-=======
-                self.set_operation_result(
-                    "failed", False, self.msg, "ERROR"
-                ).check_return_status()
->>>>>>> 47466887
 
             self.log(
                 "Fetching fabric site ID for site '{site_id}'.".format(site_id=site_id),
@@ -1578,25 +1487,12 @@
                         self.status = "exited"
                         return self
 
-<<<<<<< HEAD
                     self.fail_and_exit(self.msg)
 
                 self.msg = (
                     "The Multicast should only be associated with fabric sites, not fabric zones."
                 )
                 self.fail_and_exit(self.msg)
-=======
-                    self.log(self.msg, "ERROR")
-                    self.set_operation_result(
-                        "failed", False, self.msg, "ERROR"
-                    ).check_return_status()
-
-                self.msg = "The Multicast should only be associated with fabric sites, not fabric zones."
-                self.log(self.msg, "ERROR")
-                self.set_operation_result(
-                    "failed", False, self.msg, "ERROR"
-                ).check_return_status()
->>>>>>> 47466887
 
             else:
                 self.log(
@@ -1647,15 +1543,8 @@
             fabric_multicast_details.append(multicast_info)
 
         self.log(
-<<<<<<< HEAD
             "All multicast details of the fabric sites are collected: {details}"
             .format(details=self.pprint(fabric_multicast_details)), "INFO"
-=======
-            "All multicast details of the fabric sites are collected: {details}".format(
-                details=fabric_multicast_details
-            ),
-            "INFO",
->>>>>>> 47466887
         )
         self.have.update({"fabric_multicast": fabric_multicast_details})
         self.msg = (
@@ -1691,22 +1580,10 @@
         )
         self.get_have_fabric_multicast(fabric_multicast).check_return_status()
         self.log(
-<<<<<<< HEAD
             "Fabric multicast information retrieval was successful. Details: {details}"
             .format(details=self.pprint(self.have)), "DEBUG"
         )
         self.log("Current State (have): {current_state}".format(current_state=self.pprint(self.have)), "INFO")
-=======
-            "Fabric multicast information retrieval was successful. Details: {details}".format(
-                details=self.have
-            ),
-            "DEBUG",
-        )
-        self.log(
-            "Current State (have): {current_state}".format(current_state=self.have),
-            "INFO",
-        )
->>>>>>> 47466887
         self.msg = "Successfully retrieved the SDA fabric multicast details from the Cisco Catalyst Center."
         self.status = "success"
         return self
@@ -1896,37 +1773,7 @@
         )
         return network_device_ids
 
-<<<<<<< HEAD
     def validate_rp_device_location(self, rp_device_location, network_device_ips, ex_rp_ipv4_address, ex_rp_ipv6_address, fabric_name):
-=======
-    def determine_rp_device_location(
-        self, network_device_ips, ex_rp_ipv4_address, ex_rp_ipv6_address
-    ):
-        """
-        Determine the RP device location ('FABRIC' or 'EXTERNAL') based on input parameters.
-        Parameters:
-            network_device_ips (list): The list of network device ips.
-            ex_rp_ipv4_address (str): The IPv4 address of the RP location at the EXTERNAL location.
-            ex_rp_ipv6_address (str): The IPv6 address of the RP location at the EXTERNAL location.
-        """
-
-        if network_device_ips:
-            return "FABRIC"
-
-        if ex_rp_ipv4_address or ex_rp_ipv6_address:
-            return "EXTERNAL"
-
-        return None
-
-    def validate_rp_device_location(
-        self,
-        rp_device_location,
-        network_device_ips,
-        ex_rp_ipv4_address,
-        ex_rp_ipv6_address,
-        fabric_name,
-    ):
->>>>>>> 47466887
         """
         Validate the RP device location and its related parameters.
 
@@ -1976,13 +1823,7 @@
                 "failed", False, self.msg, "ERROR"
             ).check_return_status()
 
-<<<<<<< HEAD
     def process_asm_ipv4_ranges(self, item, rendezvous_point, default_ipv4_allowed, fabric_name, layer3_virtual_network):
-=======
-    def process_fabric_rp(
-        self, item, fabric_name, layer3_virtual_network, network_device_ips
-    ):
->>>>>>> 47466887
         """
         Process IPv4 ASM Range details or default Rendezvous Point (RP) flag for a given L3 Virtual Network.
 
@@ -2060,7 +1901,6 @@
         """
         Process IPv6 ASM Range details or default Rendezvous Point (RP) flag for a given L3 Virtual Network.
 
-<<<<<<< HEAD
         Parameters:
             item (dict): Dictionary containing IPv6 ASM range and/or default RP flag.
             rendezvous_point (dict): Dictionary to store processed Rendezvous Point configuration.
@@ -2152,25 +1992,12 @@
         """
 
         self.log(f"Processing FABRIC RP details for fabric '{fabric_name}'.", "DEBUG")
-=======
-        self.log(
-            "Processing FABRIC RP details for fabric '{fabric_name}'.".format(
-                fabric_name=fabric_name
-            ),
-            "DEBUG",
-        )
->>>>>>> 47466887
 
         # Validate network device IPs
         network_device_ips = item.get("network_device_ips")
         if not isinstance(network_device_ips, list):
-<<<<<<< HEAD
             self.msg = (
                 f"The parameter 'network_device_ips' must be a list for L3 VN '{layer3_virtual_network}' under fabric '{fabric_name}'."
-=======
-            self.msg = "The parameter 'network_device_ips' must be a list for L3 VN '{l3_vn}' under fabric '{fabric_name}'.".format(
-                l3_vn=layer3_virtual_network, fabric_name=fabric_name
->>>>>>> 47466887
             )
             self.log(self.msg, "ERROR")
             self.set_operation_result(
@@ -2178,13 +2005,8 @@
             ).check_return_status()
 
         if len(network_device_ips) > 2:
-<<<<<<< HEAD
             self.msg = (
                 f"Maximum of two 'network_device_ips' are allowed for fabric '{fabric_name}'."
-=======
-            self.msg = "Maximum of two 'network_device_ips' are allowed for fabric '{fabric_name}'.".format(
-                fabric_name=fabric_name
->>>>>>> 47466887
             )
             self.log(self.msg, "ERROR")
             self.set_operation_result(
@@ -2271,16 +2093,7 @@
             and returns the resulting rendezvous_point dictionary.
         """
 
-<<<<<<< HEAD
         self.log(f"Processing EXTERNAL RP details for fabric '{fabric_name}'.", "DEBUG")
-=======
-        self.log(
-            "Processing EXTERNAL RP details for fabric '{fabric_name}'.".format(
-                fabric_name=fabric_name
-            ),
-            "DEBUG",
-        )
->>>>>>> 47466887
 
         # Validate external rp device IPs
         ex_rp_ipv4_address = item.get("ex_rp_ipv4_address")
@@ -2394,7 +2207,6 @@
             rp_device_location = item.get("rp_device_location")
             allowed_rp_device_location = ["FABRIC", "EXTERNAL"]
 
-<<<<<<< HEAD
             if not rp_device_location or rp_device_location not in allowed_rp_device_location:
                 self.msg = (
                     f"Provided 'rp_device_location': '{rp_device_location}' is invalid. "
@@ -2405,25 +2217,6 @@
             # Process based on RP device location
             if rp_device_location == "FABRIC":
                 rendezvous_point = self.validate_and_process_fabric_rp(item, fabric_name, layer3_virtual_network, default_allowed)
-=======
-            # Determine RP device location
-            rp_device_location = self.determine_rp_device_location(
-                network_device_ips, ex_rp_ipv4_address, ex_rp_ipv6_address
-            )
-            self.validate_rp_device_location(
-                rp_device_location,
-                network_device_ips,
-                ex_rp_ipv4_address,
-                ex_rp_ipv6_address,
-                fabric_name,
-            )
-
-            # Process based on RP device location
-            if rp_device_location == "FABRIC":
-                rendezvous_point = self.process_fabric_rp(
-                    item, fabric_name, layer3_virtual_network, network_device_ips
-                )
->>>>>>> 47466887
             elif rp_device_location == "EXTERNAL":
                 rendezvous_point = self.validate_and_process_external_rp(item, fabric_name, layer3_virtual_network, default_allowed)
 
@@ -2435,16 +2228,9 @@
 
         # Log the final RP details
         self.log(
-<<<<<<< HEAD
             "Processed rendezvous points for fabric '{fabric_name}': {multicast_rps}"
             .format(fabric_name=fabric_name, multicast_rps=self.pprint(multicast_rps)),
             "DEBUG"
-=======
-            "Processed rendezvous points for fabric '{fabric_name}': {multicast_rps}".format(
-                fabric_name=fabric_name, multicast_rps=multicast_rps
-            ),
-            "DEBUG",
->>>>>>> 47466887
         )
 
         return multicast_rps
@@ -2756,14 +2542,7 @@
         self.get_want_fabric_multicast(fabric_multicast).check_return_status()
         self.log("Fabric multicast details successfully processed.", "INFO")
 
-<<<<<<< HEAD
         self.log("Desired State (want): {requested_state}".format(requested_state=self.pprint(self.want)), "INFO")
-=======
-        self.log(
-            "Desired State (want): {requested_state}".format(requested_state=self.want),
-            "INFO",
-        )
->>>>>>> 47466887
         self.msg = "Successfully retrieved details from the playbook."
         self.status = "success"
         return self
@@ -2894,13 +2673,7 @@
                 fabric_rp_ipv4_address = None
                 fabric_rp_ipv6_address = None
                 if rp_device_location == "FABRIC":
-<<<<<<< HEAD
                     asm_config_in_cc = self.find_dict_by_key_value(have_asm_config, "rpDeviceLocation", "FABRIC")
-=======
-                    asm_config_in_cc = get_dict_result(
-                        have_asm_config, "rpDeviceLocation", "FABRIC"
-                    )
->>>>>>> 47466887
                     self.log(
                         "The asm config for the RP with location 'FABRIC' is '{asm_config}'.".format(
                             asm_config=asm_config_in_cc
@@ -2940,7 +2713,6 @@
                         ),
                         "DEBUG",
                     )
-<<<<<<< HEAD
                 else:
                     if ipv4_address:
                         asm_config_in_cc = self.find_dict_by_key_value(have_asm_config, "ipv4Address", ipv4_address)
@@ -2959,61 +2731,9 @@
                         "Before updating the asm config: {updated_asm_config}"
                         .format(updated_asm_config=updated_asm_config), "DEBUG"
                     )
-
-=======
-                elif ipv4_address:
-                    asm_config_in_cc = get_dict_result(
-                        have_asm_config, "ipv4Address", ipv4_address
-                    )
-                    if len(have_asm_config) == 1:
-                        if (
-                            have_asm_config[0].get("ipv4Address") is None
-                            or have_asm_config[0].get("ipv4Address") == ipv4_address
-                        ):
-                            asm_config_in_cc = None
-
-                    self.log(
-                        "The asm config for the IPv4 RP '{ip}' with location 'EXTERNAL' is '{asm_config}'.".format(
-                            ip=ipv4_address, asm_config=asm_config_in_cc
-                        ),
-                        "INFO",
-                    )
-                elif ipv6_address:
-                    asm_config_in_cc = get_dict_result(
-                        have_asm_config, "ipv6Address", ipv6_address
-                    )
-                    if len(have_asm_config) == 1:
-                        if (
-                            have_asm_config[0].get("ipv6Address") is None
-                            or have_asm_config[0].get("ipv6Address") == ipv6_address
-                        ):
-                            asm_config_in_cc = None
-
-                    self.log(
-                        "The asm config for the IPv6 RP '{ip}' with location 'EXTERNAL' is '{asm_config}'.".format(
-                            ip=ipv6_address, asm_config=asm_config_in_cc
-                        ),
-                        "INFO",
-                    )
-
-                self.log(
-                    "Before updating the asm config: {updated_asm_config}".format(
-                        updated_asm_config=updated_asm_config
-                    ),
-                    "DEBUG",
-                )
->>>>>>> 47466887
                 if asm_config_in_cc:
                     self.log("Removing the existing asm config: {asm_config_in_cc} from updated_asm_config to update with playbook config.")
                     updated_asm_config.remove(asm_config_in_cc)
-<<<<<<< HEAD
-=======
-                    if fabric_rp_ipv4_address:
-                        item.update({"ipv4Address": fabric_rp_ipv4_address})
-
-                    if fabric_rp_ipv6_address:
-                        item.update({"ipv6Address": fabric_rp_ipv6_address})
->>>>>>> 47466887
 
                 updated_asm_config.append(item)
                 self.log(
@@ -3025,15 +2745,8 @@
 
         updated_multicast_params.update({"multicastRPs": updated_asm_config})
         self.log(
-<<<<<<< HEAD
             "Final updated asm config: {updated_asm_config}"
             .format(updated_asm_config=self.pprint(updated_asm_config)), "INFO"
-=======
-            "Final updated asm config: {updated_asm_config}".format(
-                updated_asm_config=updated_asm_config
-            ),
-            "INFO",
->>>>>>> 47466887
         )
         return updated_multicast_params
 
@@ -3457,7 +3170,6 @@
                 updated_multicast_params = self.retain_multicast_cc_values(
                     want_multicast_params, have_multicast_params
                 )
-<<<<<<< HEAD
 
                 want_multicast_params = self.want.get("fabric_multicast")[fabric_multicast_index].get("multicast_details")
                 want_replication_params = self.want.get("fabric_multicast")[fabric_multicast_index].get("replication_mode_details")
@@ -3465,8 +3177,6 @@
                 have_replication_params = self.have.get("fabric_multicast")[fabric_multicast_index].get("replication_mode_details")
                 updated_multicast_params = self.retain_multicast_cc_values(want_multicast_params, have_multicast_params)
 
-=======
->>>>>>> 47466887
                 self.log(
                     "The updated playbook details after retaining the Cisco Catalyst Center details "
                     "to the playbook details: {updated_multicast_params}".format(
@@ -4316,13 +4026,7 @@
             if want_details:
                 want_details = want_details.get("multicast_details")
 
-<<<<<<< HEAD
             if self.multicast_config_needs_update(have_details, want_details):
-=======
-            if self.requires_update(
-                have_details, want_details, self.multicast_vn_obj_params
-            ):
->>>>>>> 47466887
                 self.msg = (
                     "The SDA multicast configuration of the layer 3 virtual network '{l3_vn}' "
                     "under the fabric site '{fabric_name}' is not applied to the Cisco Catalyst Center.".format(
