#!/usr/bin/python
# -*- coding: utf-8 -*-
# Copyright (c) 2024, Cisco Systems
# GNU General Public License v3.0+ (see LICENSE or https://www.gnu.org/licenses/gpl-3.0.txt)
"""Ansible module to perform operations on project and templates in Cisco Catalyst Center."""
from __future__ import absolute_import, division, print_function
__metaclass__ = type
<<<<<<< HEAD
__author__ = ['Madhan Sankaranarayanan, Rishita Chowdhary, Akash Bhaskaran, Muthu Rakesh, Abhishek Maheshwari, Archit Soni']

=======
__author__ = ['Madhan Sankaranarayanan, Rishita Chowdhary, Akash Bhaskaran, Muthu Rakesh, Abhishek Maheshwari']
>>>>>>> 825963e0
DOCUMENTATION = r"""
---
module: template_workflow_manager
short_description: Resource module for Template functions
description:
  - Manages operations for creating, updating, and deleting configuration templates.
  - Creates templates by project and template names.
  - Updates templates by project and template names.
  - Deletes templates by project and template names.
  - Exports projects and templates based on specified parameters.
  - Handles the creation of resources for importing configuration templates and projects.
version_added: '6.6.0'
extends_documentation_fragment:
  - cisco.dnac.workflow_manager_params
<<<<<<< HEAD
author: Madhan Sankaranarayanan (@madhansansel)
        Rishita Chowdhary (@rishitachowdhary)
        Akash Bhaskaran (@akabhask)
        Muthu Rakesh (@MUTHU-RAKESH-27)
        Abhishek Maheshwari (@abmahesh)
        Archit Soni (@koderchit)
=======
author: Madhan Sankaranarayanan (@madhansansel) Rishita Chowdhary (@rishitachowdhary)
  Akash Bhaskaran (@akabhask) Muthu Rakesh (@MUTHU-RAKESH-27) Abhishek Maheshwari
  (@abmahesh)
>>>>>>> 825963e0
options:
  config_verify:
    description: If set to True, verifies the Cisco Catalyst Center configuration
      after applying the playbook.
    type: bool
    default: false
  state:
    description: Desired state of the Cisco Catalyst Center after module execution.
    type: str
    choices: [merged, deleted]
    default: merged
  config:
    description: Details of templates to manage.
    type: list
    elements: dict
    required: true
    suboptions:
      configuration_templates:
        description: Operations for Create/Update/Delete on a template.
        type: dict
        suboptions:
          author:
            description: Creator of the template.
            type: str
          composite:
            description: Specifies if the template is composite.
            type: bool
          containing_templates:
            description:
              - Set of templates within the main template to define more complex or
                modular configurations.
              - This is particularly useful in systems that support hierarchical or
                nested templates.
              - Here parent templates may contain child templates to form a complete
                configuration.
            suboptions:
              composite:
                description: Specifies if the template is composite.
                type: bool
              description:
                description: Provides a description of the template.
                type: str
              device_types:
                description: List of dictionaries details the types of devices that
                  the templates can be applied to.
                type: list
                elements: dict
                suboptions:
                  product_family:
                    description: Denotes the family to which the device belongs.
                    choices:
                      - Cisco Cloud Services Platform
                      - Cisco Interfaces and Modules
                      - Content Networking
                      - Network Management
                      - NFV-ThirdParty Devices
                      - NFVIS
                      - Routers
                      - Security and VPN
                      - Storage Networking
                      - Switches and Hubs
                      - Voice and Telephony
                      - Wireless Controller
                    type: str
                  product_series:
                    description: Specifies the series classification of the device.
                    type: str
                  product_type:
                    description: Describes the exact type of the device.
                    type: str
              id:
                description: Unique identifier for the template, represented as a
                  UUID.
                type: str
              language:
                description: Programming language used for templating. Options are
                  'JINJA' for Jinja templating or 'VELOCITY' for Apache Velocity.
                choices:
                  - JINJA
                  - VELOCITY
                type: str
              name:
                description: Designation of the template, serving as its unique name.
                type: str
              project_name:
                description: Title of the project within which the template is categorized
                  and managed.
                type: str
              project_description:
                description: Narrative that elaborates on the purpose and scope of
                  the project.
                type: str
              tags:
                description: A list of dictionaries representing tags associated with
                  the Configuration Template during creation.
                suboptions:
                  id:
                    description: The unique identifier for each tag, presented as
                      a UUID.
                    type: str
                  name:
                    description: The descriptive label or name assigned to the tag.
                    type: str
                type: list
                elements: dict
              template_content:
                description: The actual script or code constituting the body of the
                  template.
                type: str
              template_params:
                description: The customization of the contents within the template.
                elements: dict
                suboptions:
                  binding:
                    description: Associates the parameter with its source.
                    type: str
                  custom_order:
                    description: Specifies a user-defined ordering for the parameter.
                    type: int
                  data_type:
                    description: Identifies the data type of the parameter (e.g.,
                      string, integer, boolean).
                    type: str
                  default_value:
                    description: Establishes a default value for the parameter, used
                      if no other value is provided.
                    type: str
                  description:
                    description: Provides a descriptive explanation of the parameter's
                      purpose.
                    type: str
                  display_name:
                    description: The name of the parameter as displayed to users.
                    type: str
                  group:
                    description: Categorizes the parameter into a named group for
                      organizational purposes.
                    type: str
                  id:
                    description: A unique identifier for the parameter, formatted
                      as a UUID.
                    type: str
                  instruction_text:
                    description: Gives guidance or instructions regarding the parameter's
                      use.
                    type: str
                  key:
                    description: A unique key that identifies the parameter within
                      the template.
                    type: str
                  not_param:
                    description: Indicates whether the entry is not to be treated
                      as a parameter.
                    type: bool
                  order:
                    description: Determines the sequence in which the parameter appears
                      relative to others.
                    type: int
                  param_array:
                    description: Specifies if the parameter should be treated as an
                      array.
                    type: bool
                  parameter_name:
                    description: The name of the parameter.
                    type: str
                  provider:
                    description: Denotes the provider associated with the parameter.
                    type: str
                  range:
                    description: Defines the permissible range for the parameter's
                      value.
                    suboptions:
                      id:
                        description: Unique identifier for the range, represented
                          as a UUID.
                        type: str
                      max_value:
                        description: Specifies the maximum allowable value for the
                          parameter.
                        type: int
                      min_value:
                        description: Specifies the minimum allowable value for the
                          parameter.
                        type: int
                    type: list
                    elements: dict
                  required:
                    description: Dictates whether the parameter is required for template
                      operations.
                    type: bool
                  selection:
                    description: Contains options for parameter selection when a choice
                      is available.
                    suboptions:
                      default_selected_values:
                        description: Lists the default values that are preselected.
                        elements: str
                        type: list
                      id:
                        description: A unique identifier for the selection entity,
                          represented as a UUID.
                        type: str
                      selection_type:
                        description: Specifies the type of selection, such as 'SINGLE_SELECT'
                          or 'MULTI_SELECT'.
                        type: str
                      selection_values:
                        description: A dictionary of available values for selection.
                        type: dict
                    type: dict
                type: list
              version:
                description: The current version of template.
                type: str
            type: list
            elements: dict
          custom_params_order:
            description: Specifies the sequence in which custom parameters or variables
              should be arranged within the template.
            type: bool
          template_description:
            description: Provides a overview  of the template.
            type: str
          device_types:
            description: List of dictionaries details the types of devices that the
              templates can be applied to.
            type: list
            elements: dict
            suboptions:
              product_family:
                description: Denotes the family to which the device belongs.
                choices:
                  - Cisco Cloud Services Platform
                  - Cisco Interfaces and Modules
                  - Content Networking
                  - Network Management
                  - NFV-ThirdParty Devices
                  - NFVIS
                  - Routers
                  - Security and VPN
                  - Storage Networking
                  - Switches and Hubs
                  - Voice and Telephony
                  - Wireless Controller
                type: str
              product_series:
                description: Specifies the series classification of the device.
                type: str
              product_type:
                description: Describes the exact type of the device.
                type: str
          failure_policy:
            description:
              - Define failure policy if template provisioning fails.
              - failure_policy will be enabled only when the composite is set to True.
            choices:
              - ABORT_TARGET_ON_ERROR
            type: str
          id:
            description: A unique identifier, represented as a UUID.
            type: str
          language:
            description: Programming language used for templating. Options are 'JINJA'
              for Jinja templating or 'VELOCITY' for Apache Velocity.
            choices:
              - JINJA
              - VELOCITY
            type: str
          template_name:
            description: Name of template. This field is required to create a new
              template.
            type: str
          new_template_name:
            description:
              - New name of the template.
              - Use this field to update the name of the existing template.
            type: str
          project_name:
            description: Title of the project within which the template is categorized
              and managed.
            type: str
          project_description:
            description: Narrative that elaborates on the purpose and scope of the
              project.
            type: str
          software_type:
            description: Applicable device software type. This field is required to
              create a new template.
            choices:
              - IOS
              - IOS-XE
              - IOS-XR
              - NX-OS
              - Cisco Controller
              - Wide Area Application Services
              - Adaptive Security Appliance
              - NFV-OS
              - Others
            type: str
          software_version:
            description: Applicable device software version.
            type: str
          template_tag:
            description: Refers to a keyword, label, or metadata assigned to a template.
            suboptions:
              id:
                description: A unique identifier for the tag, represented as a UUID.
                type: str
              name:
                description: The name of the tag.
                type: str
            type: list
            elements: dict
          template_content:
            description: The actual script or code constituting the body of the template.
            type: str
          template_params:
            description: The customization of the contents within the template.
            suboptions:
              binding:
                description: Associates the parameter with its source.
                type: str
              custom_order:
                description: Specifies a user-defined ordering for the parameter.
                type: int
              data_type:
                description: Identifies the data type of the parameter (e.g., string,
                  integer, boolean).
                type: str
              default_value:
                description: Establishes a default value for the parameter, used if
                  no other value is provided.
                type: str
              description:
                description: Provides a descriptive explanation of the parameter's
                  purpose.
                type: str
              display_name:
                description: The name of the parameter as displayed to users.
                type: str
              group:
                description: Categorizes the parameter into a named group for organizational
                  purposes.
                type: str
              id:
                description: A unique identifier for the parameter, formatted as a
                  UUID.
                type: str
              instruction_text:
                description: Gives guidance or instructions regarding the parameter's
                  use.
                type: str
              key:
                description: A unique key that identifies the parameter within the
                  template.
                type: str
              not_param:
                description: Indicates whether the entry is not to be treated as a
                  parameter.
                type: bool
              order:
                description: Determines the sequence in which the parameter appears
                  relative to others.
                type: int
              param_array:
                description: Specifies if the parameter should be treated as an array.
                type: bool
              parameter_name:
                description: The name of the parameter.
                type: str
              provider:
                description: Denotes the provider associated with the parameter.
                type: str
              range:
                description: Defines the permissible range for the parameter's value.
                suboptions:
                  id:
                    description: Unique identifier for the range, represented as a
                      UUID.
                    type: str
                  max_value:
                    description: Specifies the maximum allowable value for the parameter.
                    type: int
                  min_value:
                    description: Specifies the minimum allowable value for the parameter.
                    type: int
                type: list
                elements: dict
              required:
                description: Dictates whether the parameter is required for template
                  operations.
                type: bool
              selection:
                description: Contains options for parameter selection when a choice
                  is available.
                suboptions:
                  default_selected_values:
                    description: Lists the default values that are preselected.
                    elements: str
                    type: list
                  id:
                    description: A unique identifier for the selection entity, represented
                      as a UUID.
                    type: str
                  selection_type:
                    description: Specifies the type of selection, such as 'SINGLE_SELECT'
                      or 'MULTI_SELECT'.
                    type: str
                  selection_values:
                    description: A dictionary of available values for selection.
                    type: dict
                type: dict
            type: list
            elements: dict
          version:
            description: The current version of template.
            type: str
          version_description:
            description: Template version comments.
            type: str
      export:
        description: Perform export on the projects and templates.
        type: dict
        suboptions:
          project:
            description: Export the project(s) details.
            type: list
            elements: str
          template:
            description: Export the template(s) details.
            type: list
            elements: dict
            suboptions:
              project_name:
                description: Name of the project under the template available.
                type: str
              template_name:
                description: Name of the template which we need to be exported.
                type: str
      import:
        description: Perform import on the projects and templates.
        type: dict
        suboptions:
          project:
            description: Import the projects.
            type: dict
            suboptions:
              do_version:
                description:
                  - Determines whether to create a new version of the project with
                    the imported contents.
                  - If set to true and the project already exists, a new version will
                    be created.
                  - If false, the operation will fail with a 'Project already exists'
                    error if the project already exists.
                type: bool
              project_file:
                description:
                  - Specifies the path to a JSON file that contains the import project
                    configuration.
                  - If both 'project_file' and 'payload' are provided, the 'project_file'
                    will be given priority.
                type: str
                version_added: 6.17.0
              payload:
                description:
                  - Directly imports configuration data into the system using the
                    provided payload.
                  - Offers an alternative to 'project_file' for importing configurations
                    without referencing an external file.
                  - Ignored if 'project_file' is also provided.
                type: list
                elements: dict
                suboptions:
                  name:
                    description: Name of the project to be imported.
                    type: str
          template:
            description: Import the templates.
            type: dict
            suboptions:
              do_version:
                description: DoVersion query parameter. If this flag is true, creates
                  a new version of the template with the imported contents, if the
                  templates already exists. " If false and if template already exists,
                  then operation fails with 'Template already exists' error.
                type: bool
              template_file:
                description:
                  - Specifies the path to a JSON file that contains an import template.
                  - If both 'template_file' and 'payload' are provided, the 'template_file'
                    will be given priority.
                type: str
              payload:
                description:
                  - The payload parameter is used to directly import configuration
                    data into the system.
                  - The payload provides an alternative way to import configurations
                    without the need to reference an external file.
                  - If both 'template_file' and 'payload' are provided, the 'template_file'
                    will be given priority.
                type: list
                elements: dict
                suboptions:
                  author:
                    description: Identifies the creator of the template.
                    type: str
                  composite:
                    description: Specifies if the template is composite.
                    type: bool
                  containing_templates:
                    description:
                      - Refer to a set of templates within the main template to define
                        more complex or modular configurations.
                      - This is particularly useful in systems that support hierarchical
                        or nested templates.
                      - Here parent templates may contain child templates to form
                        a complete configuration.
                    suboptions:
                      composite:
                        description: Specifies if the template is composite.
                        type: bool
                      description:
                        description: Provides a description of the template.
                        type: str
                      device_types:
                        description: List of dictionaries details the types of devices
                          that the templates can be applied to.
                        type: list
                        elements: dict
                        suboptions:
                          product_family:
                            description: Denotes the family to which the device belongs.
                            choices:
                              - Cisco Cloud Services Platform
                              - Cisco Interfaces and Modules
                              - Content Networking
                              - Network Management
                              - NFV-ThirdParty Devices
                              - NFVIS
                              - Routers
                              - Security and VPN
                              - Storage Networking
                              - Switches and Hubs
                              - Voice and Telephony
                              - Wireless Controller
                            type: str
                          product_series:
                            description: Specifies the series classification of the
                              device.
                            type: str
                          product_type:
                            description: Describes the exact type of the device.
                            type: str
                      id:
                        description: Unique identifier for the template, represented
                          as a UUID.
                        type: str
                      language:
                        description: Programming language used for templating. Options
                          are 'JINJA' for Jinja templating or 'VELOCITY' for Apache
                          Velocity.
                        choices:
                          - JINJA
                          - VELOCITY
                        type: str
                      name:
                        description: Designation of the template, serving as its unique
                          name.
                        type: str
                      project_name:
                        description: Title of the project within which the template
                          is categorized and managed.
                        type: str
                      tags:
                        description: A list of dictionaries representing tags associated
                          with the Configuration Template during creation.
                        suboptions:
                          id:
                            description: The unique identifier for each tag, presented
                              as a UUID.
                            type: str
                          name:
                            description: The descriptive label or name assigned to
                              the tag.
                            type: str
                        type: list
                        elements: dict
                      template_content:
                        description: The actual script or code constituting the body
                          of the template.
                        type: str
                      template_params:
                        description: The customization of the contents within the
                          template.
                        elements: dict
                        suboptions:
                          binding:
                            description: Associates the parameter with its source.
                            type: str
                          custom_order:
                            description: Specifies a user-defined ordering for the
                              parameter.
                            type: int
                          data_type:
                            description: Identifies the data type of the parameter
                              (e.g., string, integer, boolean).
                            type: str
                          default_value:
                            description: Establishes a default value for the parameter,
                              used if no other value is provided.
                            type: str
                          description:
                            description: Provides a descriptive explanation of the
                              parameter's purpose.
                            type: str
                          display_name:
                            description: The name of the parameter as displayed to
                              users.
                            type: str
                          group:
                            description: Categorizes the parameter into a named group
                              for organizational purposes.
                            type: str
                          id:
                            description: A unique identifier for the parameter, formatted
                              as a UUID.
                            type: str
                          instruction_text:
                            description: Gives guidance or instructions regarding
                              the parameter's use.
                            type: str
                          key:
                            description: A unique key that identifies the parameter
                              within the template.
                            type: str
                          not_param:
                            description: Indicates whether the entry is not to be
                              treated as a parameter.
                            type: bool
                          order:
                            description: Determines the sequence in which the parameter
                              appears relative to others.
                            type: int
                          param_array:
                            description: Specifies if the parameter should be treated
                              as an array.
                            type: bool
                          parameter_name:
                            description: The name of the parameter.
                            type: str
                          provider:
                            description: Denotes the provider associated with the
                              parameter.
                            type: str
                          range:
                            description: Defines the permissible range for the parameter's
                              value.
                            suboptions:
                              id:
                                description: Unique identifier for the range, represented
                                  as a UUID.
                                type: str
                              max_value:
                                description: Specifies the maximum allowable value
                                  for the parameter.
                                type: int
                              min_value:
                                description: Specifies the minimum allowable value
                                  for the parameter.
                                type: int
                            type: list
                            elements: dict
                          required:
                            description: Dictates whether the parameter is required
                              for template operations.
                            type: bool
                          selection:
                            description: Contains options for parameter selection
                              when a choice is available.
                            suboptions:
                              default_selected_values:
                                description: Lists the default values that are preselected.
                                elements: str
                                type: list
                              id:
                                description: A unique identifier for the selection
                                  entity, represented as a UUID.
                                type: str
                              selection_type:
                                description: Specifies the type of selection, such
                                  as 'SINGLE_SELECT' or 'MULTI_SELECT'.
                                type: str
                              selection_values:
                                description: A dictionary of available values for
                                  selection.
                                type: dict
                            type: dict
                        type: list
                      version:
                        description: The current version of template.
                        type: str
                    type: list
                    elements: dict
                  custom_params_order:
                    description: Specifies the sequence in which custom parameters
                      or variables should be arranged within the template.
                    type: bool
                  template_description:
                    description: Provides a overview  of the template.
                    type: str
                  device_types:
                    description: List of dictionaries details the types of devices
                      that the templates can be applied to.
                    type: list
                    elements: dict
                    suboptions:
                      product_family:
                        description: Denotes the family to which the device belongs.
                        choices:
                          - Cisco Cloud Services Platform
                          - Cisco Interfaces and Modules
                          - Content Networking
                          - Network Management
                          - NFV-ThirdParty Devices
                          - NFVIS
                          - Routers
                          - Security and VPN
                          - Storage Networking
                          - Switches and Hubs
                          - Voice and Telephony
                          - Wireless Controller
                        type: str
                      product_series:
                        description: Specifies the series classification of the device.
                        type: str
                      product_type:
                        description: Describes the exact type of the device.
                        type: str
                  failure_policy:
                    description:
                      - Define failure policy if template provisioning fails.
                      - failure_policy will be enabled only when the composite is
                        set to True.
                    choices:
                      - ABORT_TARGET_ON_ERROR
                    type: str
                  id:
                    description: A unique identifier, represented as a UUID.
                    type: str
                  language:
                    description: Programming language used for templating. Options
                      are 'JINJA' for Jinja templating or 'VELOCITY' for Apache Velocity.
                    choices:
                      - JINJA
                      - VELOCITY
                    type: str
                  template_name:
                    description: Name of template. This field is required to create
                      a new template.
                    type: str
                  project_name:
                    description: Title of the project within which the template is
                      categorized and managed.
                    type: str
                  project_description:
                    description: Narrative that elaborates on the purpose and scope
                      of the project.
                    type: str
                  software_type:
                    description: Applicable device software type. This field is required
                      to create a new template.
                    choices:
                      - IOS
                      - IOS-XE
                      - IOS-XR
                      - NX-OS
                      - Cisco Controller
                      - Wide Area Application Services
                      - Adaptive Security Appliance
                      - NFV-OS
                      - Others
                    type: str
                  software_version:
                    description: Applicable device software version.
                    type: str
                  template_tag:
                    description: Refers to a keyword, label, or metadata assigned
                      to a template.
                    suboptions:
                      id:
                        description: A unique identifier for the tag, represented
                          as a UUID.
                        type: str
                      name:
                        description: The name of the tag.
                        type: str
                    type: list
                    elements: dict
                  template_content:
                    description: The actual script or code constituting the body of
                      the template.
                    type: str
                  template_params:
                    description: The customization of the contents within the template.
                    suboptions:
                      binding:
                        description: Associates the parameter with its source.
                        type: str
                      custom_order:
                        description: Specifies a user-defined ordering for the parameter.
                        type: int
                      data_type:
                        description: Identifies the data type of the parameter (e.g.,
                          string, integer, boolean).
                        type: str
                      default_value:
                        description: Establishes a default value for the parameter,
                          used if no other value is provided.
                        type: str
                      description:
                        description: Provides a descriptive explanation of the parameter's
                          purpose.
                        type: str
                      display_name:
                        description: The name of the parameter as displayed to users.
                        type: str
                      group:
                        description: Categorizes the parameter into a named group
                          for organizational purposes.
                        type: str
                      id:
                        description: A unique identifier for the parameter, formatted
                          as a UUID.
                        type: str
                      instruction_text:
                        description: Gives guidance or instructions regarding the
                          parameter's use.
                        type: str
                      key:
                        description: A unique key that identifies the parameter within
                          the template.
                        type: str
                      not_param:
                        description: Indicates whether the entry is not to be treated
                          as a parameter.
                        type: bool
                      order:
                        description: Determines the sequence in which the parameter
                          appears relative to others.
                        type: int
                      param_array:
                        description: Specifies if the parameter should be treated
                          as an array.
                        type: bool
                      parameter_name:
                        description: The name of the parameter.
                        type: str
                      provider:
                        description: Denotes the provider associated with the parameter.
                        type: str
                      range:
                        description: Defines the permissible range for the parameter's
                          value.
                        suboptions:
                          id:
                            description: Unique identifier for the range, represented
                              as a UUID.
                            type: str
                          max_value:
                            description: Specifies the maximum allowable value for
                              the parameter.
                            type: int
                          min_value:
                            description: Specifies the minimum allowable value for
                              the parameter.
                            type: int
                        type: list
                        elements: dict
                      required:
                        description: Dictates whether the parameter is required for
                          template operations.
                        type: bool
                      selection:
                        description: Contains options for parameter selection when
                          a choice is available.
                        suboptions:
                          default_selected_values:
                            description: Lists the default values that are preselected.
                            elements: str
                            type: list
                          id:
                            description: A unique identifier for the selection entity,
                              represented as a UUID.
                            type: str
                          selection_type:
                            description: Specifies the type of selection, such as
                              'SINGLE_SELECT' or 'MULTI_SELECT'.
                            type: str
                          selection_values:
                            description: A dictionary of available values for selection.
                            type: dict
                        type: dict
                    type: list
                    elements: dict
                  version:
                    description: The current version of template.
                    type: str
              project_name:
                description: ProjectName path parameter. Project name to create template
                  under the project.
                type: str
      deploy_template:
        description: To deploy the template to the devices based on either list of
          site provisionig details with further filtering criteria like device family,
          device role, device tag or by providing the device specific details which
          includes device_ips, device_hostnames, serial_numbers or mac_addresses.
        type: dict
        suboptions:
          project_name:
            description: Provide the name of project under which the template is available.
            type: str
          template_name:
            description: Name of the template to be deployed.
            type: str
          force_push:
            description: Boolean flag to indicate whether the template should be forcefully
              pushed to the devices, overriding any existing configuration.
            type: bool
          is_composite:
            description: Boolean flag indicating whether the template is composite,
              which means the template is built using multiple smaller templates.
            type: bool
          template_parameters:
            description: A list of parameter name-value pairs used for customizing
              the template with specific values for each device.
            type: list
            elements: dict
            suboptions:
              param_name:
                description: Name of the parameter in the template that needs to be
                  replaced with a specific value.
                type: str
              param_value:
                description: Value assigned to the parameter for deployment to devices.
                type: str
          device_details:
            description: Details specific to devices where the template will be deployed,
              including lists of device IPs, hostnames, serial numbers, or MAC addresses.
            type: dict
            suboptions:
              device_ips:
                description: A list of IP addresses of the devices where the template
                  will be deployed.
                type: list
                elements: str
              device_hostnames:
                description: A list of hostnames of the devices where the template
                  will be deployed.
                type: list
                elements: str
              serial_numbers:
                description: A list of serial numbers of the devices where the template
                  will be deployed.
                type: list
                elements: str
              mac_addresses:
                description: A list of MAC addresses of the devices where the template
                  will be deployed.
                type: list
                elements: str
          site_provisioning_details:
            description: Parameters related to site-based provisioning, allowing the
              deployment of templates to devices associated with specific sites, with
              optional filtering by device family, role, or tag.
            type: list
            elements: dict
            suboptions:
              site_name:
                description: Name of the site where the devices are associated for
                  provisioning.
                type: list
                elements: str
              device_family:
                description: Family of the devices (e.g., switches, routers) used
                  to filter devices for template deployment.
                type: str
              device_role:
                description: Role of the devices (e.g., access, core, edge) used to
                  filter devices for template deployment.
                type: str
              device_tag:
                description: Specific device tag used to filter devices for template
                  deployment.
                type: str
requirements:
  - dnacentersdk >= 2.7.2
  - python >= 3.9
notes:
  - SDK Method used are configuration_templates.ConfigurationTemplates.create_template,
    configuration_templates.ConfigurationTemplates.deletes_the_template, configuration_templates.ConfigurationTemplates.update_template,
    configuration_templates.ConfigurationTemplates.export_projects, configuration_templates.ConfigurationTemplates.export_templates,
    configuration_templates.ConfigurationTemplates.imports_the_projects_provided,
    configuration_templates.ConfigurationTemplates.imports_the_templates_provided,
  - Paths used are post /dna/intent/api/v1/template-programmer/project/{projectId}/template,
    delete /dna/intent/api/v1/template-programmer/template/{templateId}, put /dna/intent/api/v1/template-programmer/template,
    post /dna/intent/api/v1/template-programmer/project/name/exportprojects, post
    /dna/intent/api/v1/template-programmer/template/exporttemplates, post /dna/intent/api/v1/template-programmer/project/importprojects,
    post
    /dna/intent/api/v1/template-programmer/project/name/{projectName}/template/importtemplates,
"""
EXAMPLES = r"""
- name: Create a new template.
  cisco.dnac.template_workflow_manager:
    dnac_host: "{{dnac_host}}"
    dnac_username: "{{dnac_username}}"
    dnac_password: "{{dnac_password}}"
    dnac_verify: "{{dnac_verify}}"
    dnac_port: "{{dnac_port}}"
    dnac_version: "{{dnac_version}}"
    dnac_debug: "{{dnac_debug}}"
    dnac_log: true
    dnac_log_level: "{{dnac_log_level}}"
    state: merged
    config_verify: true
    config:
      - configuration_templates:
          author: string
          composite: true
          custom_params_order: true
          description: string
          device_types:
            - product_family: string
              product_series: string
              product_type: string
          failure_policy: string
          id: string
          language: string
          template_name: string
          project_name: string
          project_description: string
          software_type: string
          software_version: string
          tags:
            - id: string
              name: string
          template_content: string
          version: string
- name: Update a template.
  cisco.dnac.template_workflow_manager:
    dnac_host: "{{dnac_host}}"
    dnac_username: "{{dnac_username}}"
    dnac_password: "{{dnac_password}}"
    dnac_verify: "{{dnac_verify}}"
    dnac_port: "{{dnac_port}}"
    dnac_version: "{{dnac_version}}"
    dnac_debug: "{{dnac_debug}}"
    dnac_log: true
    dnac_log_level: "{{dnac_log_level}}"
    state: merged
    config_verify: true
    config:
      - configuration_templates:
          author: string
          composite: true
          custom_params_order: true
          description: string
          device_types:
            - product_family: string
              product_series: string
              product_type: string
          failure_policy: string
          id: string
          language: string
          template_name: string
          new_template_name: string
          project_name: string
          project_description: string
          software_type: string
          software_version: string
          tags:
            - id: string
              name: string
          template_content: string
          version: string
- name: Export the projects.
  cisco.dnac.template_workflow_manager:
    dnac_host: "{{dnac_host}}"
    dnac_username: "{{dnac_username}}"
    dnac_password: "{{dnac_password}}"
    dnac_verify: "{{dnac_verify}}"
    dnac_port: "{{dnac_port}}"
    dnac_version: "{{dnac_version}}"
    dnac_debug: "{{dnac_debug}}"
    dnac_log: true
    dnac_log_level: "{{dnac_log_level}}"
    state: merged
    config_verify: true
    config:
      export:
        project:
          - string
          - string
- name: Export the templates.
  cisco.dnac.template_workflow_manager:
    dnac_host: "{{dnac_host}}"
    dnac_username: "{{dnac_username}}"
    dnac_password: "{{dnac_password}}"
    dnac_verify: "{{dnac_verify}}"
    dnac_port: "{{dnac_port}}"
    dnac_version: "{{dnac_version}}"
    dnac_debug: "{{dnac_debug}}"
    dnac_log: true
    dnac_log_level: "{{dnac_log_level}}"
    state: merged
    config_verify: true
    config:
      export:
        template:
          - project_name: string
            template_name: string
          - project_name: string
            template_name: string
- name: Import the Projects.
  cisco.dnac.template_workflow_manager:
    dnac_host: "{{dnac_host}}"
    dnac_username: "{{dnac_username}}"
    dnac_password: "{{dnac_password}}"
    dnac_verify: "{{dnac_verify}}"
    dnac_port: "{{dnac_port}}"
    dnac_version: "{{dnac_version}}"
    dnac_debug: "{{dnac_debug}}"
    dnac_log: true
    dnac_log_level: "{{dnac_log_level}}"
    state: merged
    config_verify: true
    config:
      import:
        project:
          do_version: false
          payload:
            - name: string
            - name: string
- name: Import the Templates.
  cisco.dnac.template_workflow_manager:
    dnac_host: "{{dnac_host}}"
    dnac_username: "{{dnac_username}}"
    dnac_password: "{{dnac_password}}"
    dnac_verify: "{{dnac_verify}}"
    dnac_port: "{{dnac_port}}"
    dnac_version: "{{dnac_version}}"
    dnac_debug: "{{dnac_debug}}"
    dnac_log: true
    dnac_log_level: "{{dnac_log_level}}"
    state: merged
    config_verify: true
    config:
      import:
        template:
          do_version: false
          project_name: string
          template_file: string
- name: Deploy the given template to the devices based on site specific details
    and other filtering mode
  cisco.dnac.template_workflow_manager:
    dnac_host: "{{dnac_host}}"
    dnac_username: "{{dnac_username}}"
    dnac_password: "{{dnac_password}}"
    dnac_verify: "{{dnac_verify}}"
    dnac_port: "{{dnac_port}}"
    dnac_version: "{{dnac_version}}"
    dnac_debug: "{{dnac_debug}}"
    dnac_log: true
    dnac_log_level: "{{dnac_log_level}}"
    state: merged
    config_verify: true
    config:
      deploy_template:
        project_name: "Sample_Project"
        template_name: "Sample Template"
        force_push: true
        template_parameters:
          - param_name: "vlan_id"
            param_value: "1431"
          - param_name: "vlan_name"
            param_value: "testvlan31"
        site_provisioning_details:
          - site_name: "Global/Bangalore/Building14/Floor1"
            device_family: "Switches and Hubs"
- name: Deploy the given template to the devices based on device specific details
  cisco.dnac.template_workflow_manager:
    dnac_host: "{{dnac_host}}"
    dnac_username: "{{dnac_username}}"
    dnac_password: "{{dnac_password}}"
    dnac_verify: "{{dnac_verify}}"
    dnac_port: "{{dnac_port}}"
    dnac_version: "{{dnac_version}}"
    dnac_debug: "{{dnac_debug}}"
    dnac_log: true
    dnac_log_level: "{{dnac_log_level}}"
    state: merged
    config_verify: true
    config:
      deploy_template:
        project_name: "Sample_Project"
        template_name: "Sample Template"
        force_push: true
        template_parameters:
          - param_name: "vlan_id"
            param_value: "1431"
          - param_name: "vlan_name"
            param_value: "testvlan31"
        device_details:
          device_ips: ["10.1.2.1", "10.2.3.4"]
- name: Delete the given project or template from the Cisco Catalyst Center
  cisco.dnac.template_workflow_manager:
    dnac_host: "{{dnac_host}}"
    dnac_username: "{{dnac_username}}"
    dnac_password: "{{dnac_password}}"
    dnac_verify: "{{dnac_verify}}"
    dnac_port: "{{dnac_port}}"
    dnac_version: "{{dnac_version}}"
    dnac_debug: "{{dnac_debug}}"
    dnac_log: true
    dnac_log_level: "{{dnac_log_level}}"
    state: deleted
    config_verify: true
    config:
      configuration_templates:
        project_name: "Sample_Project"
        template_name: "Sample Template"
        language: "velocity"
        software_type: "IOS-XE"
        device_types:
          - product_family: "Switches and Hubs"
"""
RETURN = r"""
# Case_1: Successful creation/updation/deletion of template/project
response_1:
  description: A dictionary with versioning details of the template as returned by the Cisco Catalyst Center Python SDK
  returned: always
  type: dict
  sample: >
    {
      "response": {
                        "endTime": 0,
                        "version": 0,
                        "data": String,
                        "startTime": 0,
                        "username": String,
                        "progress": String,
                        "serviceType": String, "rootId": String,
                        "isError": bool,
                        "instanceTenantId": String,
                        "id": String
                        "version": 0
                  },
      "msg": String
    }
# Case_2: Error while deleting a template or when given project is not found
response_2:
  description: A list with the response returned by the Cisco Catalyst Center Python SDK
  returned: always
  type: list
  sample: >
    {
      "response": [],
      "msg": String
    }
# Case_3: Given template already exists and requires no update
response_3:
  description: A dictionary with the exisiting template deatails as returned by the Cisco Catalyst Center Python SDK
  returned: always
  type: dict
  sample: >
    {
      "response": {},
      "msg": String
    }
# Case_4: Given template list that needs to be exported
response_4:
  description: Details of the templates in the list as returned by the Cisco Catalyst Center Python SDK
  returned: always
  type: dict
  sample: >
    {
      "response": {},
      "msg": String
    }
# Case_5: Given project list that needs to be exported
response_5:
  description: Details of the projects in the list as returned by the Cisco Catalyst Center Python SDK
  returned: always
  type: dict
  sample: >
    {
      "response": {},
      "msg": String
    }
"""

import copy
import json
import time
from ansible.module_utils.basic import AnsibleModule
from ansible_collections.cisco.dnac.plugins.module_utils.dnac import (
    DnacBase,
    validate_list_of_dicts,
    get_dict_result,
    dnac_compare_equality,
)


class Template(DnacBase):
    """Class containing member attributes for template_workflow_manager module"""

    def __init__(self, module):
        super().__init__(module)
        self.have_project = {}
        self.have_template = {}
        self.supported_states = ["merged", "deleted"]
        self.accepted_languages = ["JINJA", "VELOCITY"]
        self.export_template = []
        self.max_timeout = self.params.get('dnac_api_task_timeout')
        self.result['response'] = [
            {"configurationTemplate": {"response": {}, "msg": {}}},
            {"export": {"response": {}}},
            {"import": {"response": {}}}
        ]

    def validate_input(self):
        """
        Validate the fields provided in the playbook.
        Checks the configuration provided in the playbook against a predefined specification
        to ensure it adheres to the expected structure and data types.
        Parameters:
            self: The instance of the class containing the 'config' attribute to be validated.
        Returns:
            The method returns an instance of the class with updated attributes:
                - self.msg: A message describing the validation result.
                - self.status: The status of the validation (either 'success' or 'failed').
                - self.validated_config: If successful, a validated version of 'config' parameter.
        Example:
            To use this method, create an instance of the class and call 'validate_input' on it.
            If the validation succeeds, 'self.status' will be 'success' and 'self.validated_config'
            will contain the validated configuration. If it fails, 'self.status' will be 'failed',
            'self.msg' will describe the validation issues.

        """

        if not self.config:
            self.msg = "config not available in playbook for validattion"
            self.status = "success"
            return self

        temp_spec = {
            "configuration_templates": {
                'type': 'dict',
                'tags': {'type': 'list'},
                'author': {'type': 'str'},
                'composite': {'type': 'bool'},
                'containing_templates': {'type': 'list'},
                'custom_params_order': {'type': 'bool'},
                'template_description': {'type': 'str'},
                'device_types': {
                    'type': 'list',
                    'elements': 'dict',
                    'product_family': {'type': 'str'},
                    'product_series': {'type': 'str'},
                    'product_type': {'type': 'str'},
                },
                'failure_policy': {'type': 'str'},
                'id': {'type': 'str'},
                'language': {'type': 'str'},
                'name': {'type': 'str'},
                'project_name': {'type': 'str'},
                'project_description': {'type': 'str'},
                'software_type': {'type': 'str'},
                'software_version': {'type': 'str'},
                'template_content': {'type': 'str'},
                'template_params': {'type': 'list'},
                'template_name': {'type': 'str'},
                'new_template_name': {'type': 'str'},
                'version': {'type': 'str'}
            },
            'deploy_template': {
                'type': 'dict',
                'project_name': {'type': 'str'},
                'template_name': {'type': 'str'},
                'force_push': {'type': 'bool'},
                'is_composite': {'type': 'bool'},
                'template_parameters': {
                    'type': 'list',
                    'elements': 'dict',
                    'param_name': {'type': 'str'},
                    'param_value': {'type': 'str'},
                },
                'device_details': {
                    'type': 'dict',
                    'device_ips': {'type': 'list', 'elements': 'str'},
                    'device_hostnames': {'type': 'list', 'elements': 'str'},
                    'serial_numbers': {'type': 'list', 'elements': 'str'},
                    'mac_addresses': {'type': 'list', 'elements': 'str'},
                },
                'site_provisioning_details': {
                    'type': 'list',
                    'elements': 'dict',
                    'site_name': {'type': 'str'},
                    'device_family': {'type': 'str'},
                    'device_role': {'type': 'str'},
                    'device_tag': {'type': 'str'},
                }
            },
            'export': {
                'type': 'dict',
                'project': {'type': 'list', 'elements': 'str'},
                'template': {
                    'type': 'list',
                    'elements': 'dict',
                    'project_name': {'type': 'str'},
                    'template_name': {'type': 'str'}
                }
            },
            'import': {
                'type': 'dict',
                'project': {
                    'type': 'dict',
                    'project_file': {'type': 'str'},
                    'do_version': {'type': 'str', 'default': 'False'},
                },
                'template': {
                    'type': 'dict',
                    'do_version': {'type': 'str', 'default': 'False'},
                    'template_file': {'type': 'str'},
                    'payload': {
                        'type': 'list',
                        'elements': 'dict',
                        'tags': {'type': 'list'},
                        'author': {'type': 'str'},
                        'composite': {'type': 'bool'},
                        'containing_templates': {'type': 'list'},
                        'custom_params_order': {'type': 'bool'},
                        'template_description': {'type': 'str'},
                        'device_types': {
                            'type': 'list',
                            'elements': 'dict',
                            'product_family': {'type': 'str'},
                            'product_series': {'type': 'str'},
                            'product_type': {'type': 'str'},
                        },
                        'failure_policy': {'type': 'str'},
                        'id': {'type': 'str'},
                        'language': {'type': 'str'},
                        'name': {'type': 'str'},
                        'project_name': {'type': 'str'},
                        'project_description': {'type': 'str'},
                        'software_type': {'type': 'str'},
                        'software_version': {'type': 'str'},
                        'template_content': {'type': 'str'},
                        'template_params': {'type': 'list'},
                        'template_name': {'type': 'str'},
                        'version': {'type': 'str'}
                    }
                }
            }
        }
        # Validate template params
        self.config = self.camel_to_snake_case(self.config)
        valid_temp, invalid_params = validate_list_of_dicts(
            self.config, temp_spec
        )
        if invalid_params:
            self.msg = "Invalid parameters in playbook: {0}".format(
                "\n".join(invalid_params))
            self.status = "failed"
            return self

        self.validated_config = valid_temp
        self.log("Successfully validated playbook config params: {0}".format(valid_temp), "INFO")
        self.msg = "Successfully validated input"
        self.status = "success"
        return self

    def get_project_params(self, params):
        """
        Store project parameters from the playbook for template processing in Cisco Catalyst Center.

        Parameters:
            params (dict) - Playbook details containing Project information.

        Returns:
            project_params (dict) - Organized Project parameters.
        """

        project_params = {"name": params.get("project_name"),
                          "description": params.get("project_description")
                          }
        return project_params

    def get_tags(self, _tags):
        """
        Store tags from the playbook for template processing in Cisco Catalyst Center.
        Check using check_return_status()

        Parameters:
            tags (dict) - Tags details containing Template information.

        Returns:
            tags (dict) - Organized tags parameters.
        """

        if _tags is None:
            return None

        tags = []
        i = 0
        for item in _tags:
            tags.append({})
            id = item.get("id")
            if id is not None:
                tags[i].update({"id": id})

            name = item.get("name")
            if name is not None:
                tags[i].update({"name": name})
            else:
                self.msg = "name is required in tags in location " + str(i)
                self.status = "failed"
                return self.check_return_status()

        return tags

    def get_device_types(self, device_types):
        """
        Store device types parameters from the playbook for template processing in Cisco Catalyst Center.
        Check using check_return_status()

        Parameters:
            device_types (dict) - Device types details containing Template information.

        Returns:
            deviceTypes (dict) - Organized device types parameters.
        """

        if device_types is None:
            self.msg = "The parameter 'device_types' is required but not provided."
            self.status = "failed"
            return self.check_return_status()

        deviceTypes = []
        i = 0
        for item in device_types:
            deviceTypes.append({})
            product_family = item.get("product_family")
            if product_family is not None:
                deviceTypes[i].update({"productFamily": product_family})
            else:
                self.msg = "The parameter 'product_family' is required for 'device_types' but not provided."
                self.status = "failed"
                return self.check_return_status()

            product_families_list = ["Cisco Cloud Services Platform", "Cisco Interfaces and Modules",
                                     "Content Networking", "Network Management", "NFV-ThirdParty Devices",
                                     "NFVIS", "Routers", "Security and VPN", "Storage Networking",
                                     "Switches and Hubs", "Voice and Telephony", "Wireless Controller"]
            if product_family not in product_families_list:
                self.msg = "The 'product_family should be in the following list {0}.".format(product_families_list)
                self.status = "failed"
                return self.check_return_status()

            product_series = item.get("product_series")
            if product_series is not None:
                deviceTypes[i].update({"productSeries": product_series})
            product_type = item.get("product_type")
            if product_type is not None:
                deviceTypes[i].update({"productType": product_type})
            i = i + 1

        return deviceTypes

    def get_template_info(self, template_params):
        """
        Store template params from the playbook for template processing in Cisco Catalyst Center.
        Check using check_return_status()

        Parameters:
            template_params (dict) - Playbook details containing template params information.

        Returns:
            templateParams (dict) - Organized template params parameters.
        """

        if template_params is None:
            return None

        templateParams = []
        i = 0
        self.log("Template params details: {0}".format(template_params), "DEBUG")
        for item in template_params:
            self.log("Template params items: {0}".format(item), "DEBUG")
            templateParams.append({})
            binding = item.get("binding")
            if binding is not None:
                templateParams[i].update({"binding": binding})

            custom_order = item.get("custom_order")
            if custom_order is not None:
                templateParams[i].update({"customOrder": custom_order})

            default_value = item.get("default_value")
            if default_value is not None:
                templateParams[i].update({"defaultValue": default_value})

            description = item.get("description")
            if description is not None:
                templateParams[i].update({"description": description})

            display_name = item.get("display_name")
            if display_name is not None:
                templateParams[i].update({"displayName": display_name})

            group = item.get("group")
            if group is not None:
                templateParams[i].update({"group": group})

            id = item.get("id")
            if id is not None:
                templateParams[i].update({"id": id})

            instruction_text = item.get("instruction_text")
            if instruction_text is not None:
                templateParams[i].update({"instructionText": instruction_text})

            key = item.get("key")
            if key is not None:
                templateParams[i].update({"key": key})

            not_param = item.get("not_param")
            if not_param is not None:
                templateParams[i].update({"notParam": not_param})

            order = item.get("order")
            if order is not None:
                templateParams[i].update({"order": order})

            param_array = item.get("param_array")
            if param_array is not None:
                templateParams[i].update({"paramArray": param_array})

            provider = item.get("provider")
            if provider is not None:
                templateParams[i].update({"provider": provider})

            parameter_name = item.get("parameter_name")
            if parameter_name is not None:
                templateParams[i].update({"parameterName": parameter_name})
            else:
                self.msg = "The parameter 'parameter_name' is required for 'template_params' but not provided."
                self.status = "failed"
                return self.check_return_status()

            data_type = item.get("data_type")
            datatypes = ["STRING", "INTEGER", "IPADDRESS", "MACADDRESS", "SECTIONDIVIDER"]
            if data_type is not None:
                templateParams[i].update({"dataType": data_type})
            else:
                self.msg = "dataType is required for the template_params."
                self.status = "failed"
                return self.check_return_status()
            if data_type not in datatypes:
                self.msg = "data_type under template_params should be in " + str(datatypes)
                self.status = "failed"
                return self.check_return_status()

            required = item.get("required")
            if required is not None:
                templateParams[i].update({"required": required})

            range = item.get("range")
            self.log("Template params range list: {0}".format(range), "DEBUG")
            if range is not None:
                templateParams[i].update({"range": []})
                _range = templateParams[i].get("range")
                self.log("Template params range: {0}".format(_range), "DEBUG")
                j = 0
                for value in range:
                    _range.append({})
                    id = value.get("id")
                    if id is not None:
                        _range[j].update({"id": id})
                    max_value = value.get("max_value")
                    if max_value is not None:
                        _range[j].update({"maxValue": max_value})
                    else:
                        self.msg = "The parameter 'max_value' is required for range under 'template_params' but not provided."
                        self.status = "failed"
                        return self.check_return_status()
                    min_value = value.get("min_value")
                    if min_value is not None:
                        _range[j].update({"minValue": min_value})
                    else:
                        self.msg = "The parameter 'min_value' is required for range under 'template_params' but not provided."
                        self.status = "failed"
                        return self.check_return_status()
                    j = j + 1

            self.log("Template params details: {0}".format(templateParams), "DEBUG")
            selection = item.get("selection")
            self.log("Template params selection: {0}".format(selection), "DEBUG")
            if selection is not None:
                templateParams[i].update({"selection": {}})
                _selection = templateParams[i].get("selection")
                id = selection.get("id")
                if id is not None:
                    _selection.update({"id": id})
                default_selected_values = selection.get("default_selected_values")
                if default_selected_values is not None:
                    _selection.update({"defaultSelectedValues": default_selected_values})
                selection_values = selection.get("selection_values")
                if selection_values is not None:
                    _selection.update({"selectionValues": selection_values})
                selection_type = selection.get("selection_type")
                if selection_type is not None:
                    _selection.update({"selectionType": selection_type})
            i = i + 1

        return templateParams

    def get_templates_details(self, name):
        """
        Get the template details from the template name provided in the playbook.

        Parameters:
            name (str) - Name of the template provided in the playbook.

        Returns:
            result (dict) - Template details for the given template name.
        """

        result = None
        items = self.dnac_apply['exec'](
            family="configuration_templates",
            function="get_templates_details",
            op_modifies=True,
            params={"name": name}
        )
        if items:
            result = items

        self.log("Received API response from 'get_templates_details': {0}".format(items), "DEBUG")
        return result

    def get_project_defined_template_details(self, project_name, template_name):
        """
        Get the template details from the template name provided in the playbook.
        Parameters:
            project_name (str) - Name of the project under which templates are associated.
            template_name (str) - Name of the template provided in the playbook.
        Returns:
            template_details (dict) - Template details for the given template name.
        """

        self.log("Starting to retrieve template details for project '{0}' and template '{1}'.".format(project_name, template_name), "INFO")
        template_details = None
        try:
            items = self.dnac_apply['exec'](
                family="configuration_templates",
                function="get_templates_details",
                op_modifies=True,
                params={
                    "project_name": project_name,
                    "name": template_name
                }
            )
            if items:
                template_details = items
                self.log("Received template details for '{0}': {1}".format(template_name, template_details), "DEBUG")
            else:
                self.log("No template details found for project '{0}' and template '{1}'.".format(project_name, template_name), "WARNING")

            self.log("Received API response from 'get_templates_details': {0}".format(template_details), "DEBUG")
        except Exception as e:
            self.log("Exception occurred while retrieving template details for '{0}': {1}".format(template_name, str(e)), "ERROR")

        return template_details

    def get_containing_templates(self, containing_templates):
        """
        Store tags from the playbook for template processing in Cisco Catalyst Center.
        Check using check_return_status()

        Parameters:
            containing_templates (dict) - Containing templates details.
            containing Template information.

        Returns:
            containingTemplates (dict) - Organized containing templates parameters.
        """

        if containing_templates is None:
            return None

        containingTemplates = []
        i = 0
        for item in containing_templates:
            containingTemplates.append({})
            _tags = item.get("tags")
            if _tags is not None:
                containingTemplates[i].update({"tags": self.get_tags(_tags)})

            composite = item.get("composite")
            if composite is not None:
                containingTemplates[i].update({"composite": composite})

            description = item.get("description")
            if description is not None:
                containingTemplates[i].update({"description": description})

            device_types = item.get("device_types")
            if device_types is not None:
                containingTemplates[i].update({
                    "deviceTypes": self.get_device_types(device_types)
                })

            name = item.get("name")
            if name is None:
                self.msg = "The parameter 'name' is required under 'containing_templates' but not provided."
                self.status = "failed"
                return self.check_return_status()

            containingTemplates[i].update({"name": name})

            project_name = item.get("project_name")
            if project_name is None:
                self.msg = "The parameter 'project_name' is required under 'containing_templates' but not provided."
                self.set_operation_result("failed", False, self.msg, "ERROR").check_return_status()
                return self

            template_details = self.get_project_defined_template_details(project_name, name).get("response")
            if not template_details:
                self.msg = "No template with the template name '{0}' or it is not versioned".format(name)
                self.status = "failed"
                return self.check_return_status()

            id = template_details[0].get("id")
            if id is not None:
                containingTemplates[i].update({"id": id})

            language = item.get("language")
            if language is None:
                self.msg = "The parameter 'language' is required under 'containing_templates' but not provided."
                self.status = "failed"
                return self.check_return_status()

            language_list = ["JINJA", "VELOCITY"]
            if language not in language_list:
                self.msg = "language under containing templates should be in " + str(language_list)
                self.status = "failed"
                return self.check_return_status()

            containingTemplates[i].update({"language": language})

            containingTemplates[i].update({"projectName": project_name})
            template_content = item.get("template_content")
            if template_content is not None:
                containingTemplates[i].update({"templateContent": template_content})

            template_params = item.get("template_params")
            if template_params is not None:
                containingTemplates[i].update({
                    "templateParams": self.get_template_info(template_params)
                })

            version = item.get("version")
            if version is not None:
                containingTemplates[i].update({"version": version})

            i += 1

        return containingTemplates

    def get_template_params(self, params):
        """
        Store template parameters from the playbook for template processing in Cisco Catalyst Center.

        Parameters:
            params (dict) - Playbook details containing Template information.

        Returns:
            temp_params (dict) - Organized template parameters.
        """

        self.log("Template params playbook details: {0}".format(params), "DEBUG")
        temp_params = {
            "tags": self.get_tags(params.get("template_tag")),
            "author": params.get("author"),
            "composite": params.get("composite"),
            "containingTemplates":
                self.get_containing_templates(params.get("containing_templates")),
            "customParamsOrder": params.get("custom_params_order"),
            "description": params.get("template_description"),
            "deviceTypes":
                self.get_device_types(params.get("device_types")),
            "id": params.get("id"),
            "softwareVersion": params.get("software_version"),
            "templateContent": params.get("template_content"),
            "templateParams":
                self.get_template_info(params.get("template_params")),
            "version": params.get("version"),
        }
        language = params.get("language")
        if not language:
            self.msg = "The parameter 'language' is required but not provided."
            self.status = "failed"
            return self.check_return_status()

        language = language.upper()
        language_list = ["JINJA", "VELOCITY"]
        if language not in language_list:
            self.msg = "language should be in '{0}'".format(language_list)
            self.status = "failed"
            return self.check_return_status()

        temp_params.update({"language": language})

        name = params.get("template_name")
        if not name:
            self.msg = "The parameter 'template_name' is required but not provided."
            self.status = "failed"
            return self.check_return_status()

        temp_params.update({"name": name})

        projectName = params.get("project_name")
        if not projectName:
            self.msg = "The parameter 'project_name' is required but not provided."
            self.status = "failed"
            return self.check_return_status()

        temp_params.update({"projectName": projectName})

        softwareType = params.get("software_type")
        if not softwareType:
            self.msg = "The parameter 'software_type' is required but not provided."
            self.status = "failed"
            return self.check_return_status()

        software_types_list = ["IOS", "IOS-XE", "IOS-XR", "NX-OS",
                               "Cisco Controller", "Wide Area Application Services",
                               "Adaptive Security Appliance", "NFV-OS", "Others"]
        if softwareType not in software_types_list:
            self.msg = "The 'software_type' should be in the following list {0}.".format(software_types_list)
            self.status = "failed"
            return self.check_return_status()

        temp_params.update({"softwareType": softwareType})

        if temp_params.get("composite") is True:
            failure_policy = params.get("failure_policy")
            failure_policy_list = ["ABORT_TARGET_ON_ERROR", None]
            if failure_policy not in failure_policy_list:
                self.msg = "The 'failure_policy' should be in the following list {0}.".format(failure_policy)
                self.status = "failed"
                return self

            temp_params.update({"failurePolicy": failure_policy})

        self.log("Formatted template params details: {0}".format(temp_params), "DEBUG")
        copy_temp_params = copy.deepcopy(temp_params)
        for item in copy_temp_params:
            if temp_params[item] is None:
                del temp_params[item]
        return temp_params

    def get_template(self, config):
        """
        Get the template needed for updation or creation.

        Parameters:
            config (dict) - Playbook details containing Template information.

        Returns:
            result (dict) - Template details for the given template ID.
        """

        result = None
        items = self.dnac_apply['exec'](
            family="configuration_templates",
            function="get_template_details",
            op_modifies=True,
            params={"template_id": config.get("templateId")}
        )
        if items:
            result = items

        self.log("Received API response from 'get_template_details': {0}".format(items), "DEBUG")
        self.result['response'][0].get("configurationTemplate").update({"items": items})
        return result

    def get_uncommitted_template_id(self, project_name, template_name):
        """
        Retrieves the ID of an uncommitted template from a specified project in the Cisco Catalyst Center.

        Args:
            self (object): An instance of the class used for interacting with Cisco Catalyst Center.
            project_name (str): The name of the project under which the template is located.
            template_name (str): The name of the template whose uncommitted ID is to be retrieved.
        Returns:
            str or None: The template ID if found, otherwise `None` if the template is not available or uncommitted.
        Description:
            This function queries the Cisco Catalyst Center for uncommitted templates within a specified project.
            It checks if the template list contains the specified `template_name` and if found, returns the associated
            `templateId`. If the template is not found, the function logs a warning message and returns `None`.
            The function is useful for identifying templates that are not yet committed, which can then be versioned
            or deployed. If the template is unavailable, an appropriate log message is recorded and the function
            exits early with `None`.
        """
        self.log("Retrieving uncommitted template ID for project '{0}' and template "
                 "'{1}'.".format(project_name, template_name), "INFO"
                 )
        template_id = None
        try:
            template_list = self.dnac_apply['exec'](
                family="configuration_templates",
                function="gets_the_templates_available",
                op_modifies=False,
                params={
                    "projectNames": project_name,
                    "un_committed": True
                },
            )
            self.log("Received Response from 'gets_the_templates_available' for 'project_name': '{0}' is {1}".format(project_name, template_list), "DEBUG")
            if not template_list:
                msg = (
                    "No uncommitted templates available under the project '{0}'. "
                    "Cannot commit or deploy the template '{1}' in device(s)."
                ).format(project_name, template_name)
                self.log(msg, "WARNING")
                return template_id

            for template in template_list:
                if template.get("name") == template_name:
                    template_id = template.get("templateId")
                    self.log("Found uncommitted template '{0}' with ID: '{1}'.".format(template_name, template_id), "INFO")
                    return template_id
            self.log("Template '{0}' not found in the uncommitted templates for project '{1}'.".format(template_name, project_name), "WARNING")
        except Exception as e:
            error_msg = (
                "Exception occurred while retrieving uncommitted template ID for project '{0}' and "
                "template '{1}': {2}."
            ).format(project_name, template_name, str(e))
            self.log(error_msg, "ERROR")
            self.msg = error_msg

        return template_id

    def versioned_given_template(self, project_name, template_name, template_id):
        """
        Versions (commits) a specified template in the Cisco Catalyst Center.

        Args:
            self (object): An instance of the class used for interacting with Cisco Catalyst Center.
            project_name (str): The name of the project under which the template resides.
            template_name (str): The name of the template to be versioned.
            template_id (str): The unique identifier of the template to be versioned.
        Returns:
            self (object): The instance of the class itself, with the operation result (success/failure) set accordingly.
        Description:
            This function handles the process of versioning or committing a template in the Cisco Catalyst Center.
            It constructs a request payload with versioning comments and template ID, and then calls the API to
            initiate the versioning task.
            The function returns the class instance for further chaining of operations.
        """

        self.log("Starting the versioning process for template '{0}' in project '{1}'.".format(template_name, project_name), "INFO")
        try:
            comments = (
                "Given template '{0}' under the project '{1}' versioned successfully."
            ).format(template_name, project_name)

            version_params = {
                "comments": comments,
                "templateId": template_id
            }
            self.log("Preparing to version template with parameters: {0}".format(version_params), "DEBUG")
            task_name = "version_template"
            task_id = self.get_taskid_post_api_call("configuration_templates", task_name, version_params)

            if not task_id:
                self.msg = "Unable to retrieve the task_id for the task '{0}'.".format(task_name)
                self.set_operation_result("failed", False, self.msg, "ERROR")
                return self

            success_msg = "Given template '{0}' versioned/committed successfully in the Cisco Catalyst Center.".format(template_name)
            self.get_task_status_from_tasks_by_id(task_id, task_name, success_msg)

        except Exception as e:
            self.msg = (
                "An exception occured while versioning the template '{0}' in the Cisco Catalyst "
                "Center: {1}"
            ).format(template_name, str(e))
            self.set_operation_result("failed", False, self.msg, "ERROR")

        return self

    def get_have_project(self, config):
        """
        Get the current project related information from Cisco Catalyst Center.

        Parameters:
            config (dict) - Playbook details containing Project information.

        Returns:
            template_available (list) - Current project information.
        """

        have_project = {}
        given_projectName = config.get("configuration_templates").get("project_name")
        template_available = None

        # Check if project exists.
        project_details = self.get_project_details(given_projectName)
        # Cisco Catalyst Center returns project details even if the substring matches.
        # Hence check the projectName retrieved from Cisco Catalyst Center.
        if not (project_details and isinstance(project_details, list)):
            self.log("Project: {0} not found, need to create new project in Cisco Catalyst Center"
                     .format(given_projectName), "INFO")
            return None

        fetched_projectName = project_details[0].get('name')
        if fetched_projectName != given_projectName:
            self.log("Project {0} provided is not exact match in Cisco Catalyst Center DB"
                     .format(given_projectName), "INFO")
            return None

        template_available = project_details[0].get('templates')
        have_project["project_found"] = True
        have_project["id"] = project_details[0].get("id")
        have_project["isDeletable"] = project_details[0].get("isDeletable")

        self.have_project = have_project
        return template_available

    def get_have_template(self, config, template_available):
        """
        Get the current template related information from Cisco Catalyst Center.

        Parameters:
            config (dict) - Playbook details containing Template information.
            template_available (list) -  Current project information.

        Returns:
            self
        """

        projectName = config.get("configuration_templates").get("project_name")
        templateName = config.get("configuration_templates").get("template_name")
        template = None
        have_template = {}

        have_template["isCommitPending"] = False
        have_template["template_found"] = False
        template_details = get_dict_result(template_available,
                                           "name",
                                           templateName)
        # Check if specified template in playbook is available
        if not template_details:
            self.log("Template {0} not found in project {1}"
                     .format(templateName, projectName), "INFO")
            self.msg = "Template : {0} missing, new template to be created".format(templateName)
            self.status = "success"
            return self

        config["templateId"] = template_details.get("id")
        have_template["id"] = template_details.get("id")
        # Get available templates which are committed under the project
        template_list = self.dnac_apply['exec'](
            family="configuration_templates",
            function="gets_the_templates_available",
            op_modifies=True,
            params={"projectNames": config.get("projectName")},
        )
        self.log("Received response from 'gets_the_templates_available' for project_name: '{0}' is {1}".format(
            config.get("projectName"), template_list), "DEBUG")
        have_template["isCommitPending"] = True
        # This check will fail if specified template is there not committed in Cisco Catalyst Center
        if template_list and isinstance(template_list, list):
            template_info = get_dict_result(template_list,
                                            "name",
                                            templateName)
            if template_info:
                template = self.get_template(config)
                have_template["template"] = template
                have_template["isCommitPending"] = False
                have_template["template_found"] = template is not None \
                    and isinstance(template, dict)
                self.log("Template {0} is found and template "
                         "details are :{1}".format(templateName, str(template)), "INFO")

        # There are committed templates in the project but the
        # one specified in the playbook may not be committed
        self.log("Commit pending for template name {0}"
                 " is {1}".format(templateName, have_template.get('isCommitPending')), "INFO")

        self.have_template = have_template
        self.msg = "Successfully collected all template parameters from Cisco Catalyst Center for comparison"
        self.status = "success"
        return self

    def get_have(self, config):
        """
        Get the current project and template details from Cisco Catalyst Center.

        Parameters:
            config (dict) - Playbook details containing Project/Template information.

        Returns:
            self
        """
        have = {}
        configuration_templates = config.get("configuration_templates")
        if configuration_templates:
            if not configuration_templates.get("project_name"):
                self.msg = "The parameter 'project_name' is required but not provided."
                self.status = "failed"
                return self
            template_available = self.get_have_project(config)
            if template_available:
                self.get_have_template(config, template_available)

        deploy_temp_details = config.get("deploy_template")
        if deploy_temp_details:
            template_name = deploy_temp_details.get("template_name")
            project_name = deploy_temp_details.get("project_name")
            self.log("Fetching template details for '{0}' under project '{1}'.".format(template_name, project_name), "INFO")
            temp_details = self.get_project_defined_template_details(project_name, template_name).get("response")

            if temp_details:
                self.log("Given template '{0}' is already committed in the Catalyst Center.".format(template_name), "INFO")
                have["temp_id"] = temp_details[0].get("id")

                self.log("Successfully collected the details for the template '{0}' from the "
                         "Cisco Catalyst Center.".format(template_name), "INFO"
                         )
            else:
                self.log("No details found for template '{0}' under project '{1}'.".format(template_name, project_name), "WARNING")

            self.have = have

        self.msg = "Successfully collected all project and template \
                    parameters from Cisco Catalyst Center for comparison"
        self.status = "success"
        return self

    def get_project_details(self, projectName):
        """
        Get the details of specific project name provided.

        Parameters:
            projectName (str) - Project Name

        Returns:
            items (dict) - Project details with given project name.
        """
        self.log("Initializing retrival of project details for project: {0}".format(projectName), "DEBUG")
        ccc_version = self.get_ccc_version()

        if self.compare_dnac_versions(ccc_version, "2.3.7.9") < 0:
            self.log("Retrieving project details for project: {0} when catalyst version is less than 2.3.7.9".format(projectName), "DEBUG")

            items = self.dnac_apply['exec'](
                family="configuration_templates",
                function='get_projects',
                op_modifies=True,
                params={"name": projectName},
            )

            self.log("Received Response from get_projects for project: {0} when catalyst version is less than 2.3.7.9: {1}".format(projectName, items), "DEBUG")
        else:
            self.log("Retrieving project details for project: {0} when catalyst version is greater than or equal to 2.3.7.9".format(projectName), "DEBUG")
            items = self.dnac_apply['exec'](
                family="configuration_templates",
                function='get_projects_details_v2',
                op_modifies=True,
                params={"name": projectName},
            )

            self.log("Received Response from get_projects for project: {0} when catalyst version is greater than or equal to 2.3.7.9: {1}".format(
                projectName, items), "DEBUG")
            items = items["response"]

        self.log("Retrieved project details for project '{0}' are {1}".format(projectName, items), "DEBUG")
        return items

    def get_want(self, config):
        """
        Get all the template and project related information from playbook
        that is needed to be created in Cisco Catalyst Center.

        Parameters:
            config (dict) - Playbook details.

        Returns:
            self
        """

        want = {}
        configuration_templates = config.get("configuration_templates")
        self.log("Playbook details: {0}".format(config), "INFO")
        if configuration_templates:
            template_params = self.get_template_params(configuration_templates)
            project_params = self.get_project_params(configuration_templates)
            version_comments = configuration_templates.get("version_description")

            if self.params.get("state") == "merged":
                self.update_mandatory_parameters(template_params)

            want["template_params"] = template_params
            want["project_params"] = project_params
            want["comments"] = version_comments

        deploy_temp_details = config.get("deploy_template")
        if deploy_temp_details:
            project_name = deploy_temp_details.get("project_name")
            if not project_name:
                self.msg = (
                    "To Deploy the template in the devices, parameter 'project_name' "
                    "must be given in the playboook."
                )
                self.set_operation_result("failed", False, self.msg, "ERROR")
                return self

            self.log("Project name '{0}' found in the playbook.".format(project_name), "INFO")
            template_name = deploy_temp_details.get("template_name")
            if not template_name:
                self.msg = (
                    "To Deploy the template in the devices, parameter 'template_name' "
                    "must be given in the playboook."
                )
                self.set_operation_result("failed", False, self.msg, "ERROR")
                return self

            self.log("Template name '{0}' found in the playbook.".format(template_name), "INFO")
            device_details = deploy_temp_details.get("device_details")
            site_provisioning_details = deploy_temp_details.get("site_provisioning_details")

            if not (device_details or site_provisioning_details):
                self.msg = (
                    "Either give the parameter 'device_details' or 'site_provisioning_details' "
                    "in the playbook to fetch the device ids and proceed for the deployment of template {0}."
                ).format(template_name)
                self.set_operation_result("failed", False, self.msg, "ERROR")
                return self

            self.log("Proceeding with deployment details for template '{0}'.".format(template_name), "INFO")
            want["deploy_tempate"] = deploy_temp_details

        self.want = want
        self.msg = "Successfully collected all parameters from playbook " + \
                   "for comparison"
        self.status = "success"
        return self

    def create_project_or_template(self, is_create_project=False):
        """
        Call Cisco Catalyst Center API to create project or template based on the input provided.

        Parameters:
            is_create_project (bool) - Default value is False.

        Returns:
            creation_id (str) - Project Id.
            created (str) - True if Project created, else False.
        """

        creation_id = None
        created = False
        self.log("Desired State (want): {0}".format(self.want), "INFO")
        template_params = self.want.get("template_params")
        project_params = self.want.get("project_params")

        if is_create_project:
            params_key = project_params
            name = "project: {0}".format(project_params.get('name'))
            validation_string = "Successfully created project"
            creation_value = "create_project"
        else:
            params_key = template_params
            name = "template: {0}".format(template_params.get('name'))
            validation_string = "Successfully created template"
            creation_value = "create_template"

        response = self.dnac_apply['exec'](
            family="configuration_templates",
            function=creation_value,
            op_modifies=True,
            params=params_key,
        )
        if not isinstance(response, dict):
            self.log("Response of '{0}' is not in dictionary format."
                     .format(creation_value), "CRITICAL")
            return creation_id, created

        task_id = response.get("response").get("taskId")
        if not task_id:
            self.log("Task id {0} not found for '{1}'.".format(task_id, creation_value), "CRITICAL")
            return creation_id, created

        while not created:
            task_details = self.get_task_details(task_id)
            if not task_details:
                self.log("Failed to get task details of '{0}' for taskid: {1}"
                         .format(creation_value, task_id), "CRITICAL")
                return creation_id, created

            self.log("Task details for {0}: {1}".format(creation_value, task_details), "DEBUG")
            if task_details.get("isError"):
                self.log("Error occurred for '{0}' with taskid: {1}"
                         .format(creation_value, task_id), "ERROR")
                return task_id, created

            if validation_string not in task_details.get("progress"):
                self.log("'{0}' progress set to {1} for taskid: {2}"
                         .format(creation_value, task_details.get('progress'), task_id), "DEBUG")
                continue

            task_details_data = task_details.get("data")
            value = self.check_string_dictionary(task_details_data)
            if value is None:
                creation_id = task_details.get("data")
            else:
                creation_id = value.get("templateId")
            if not creation_id:
                self.log("Export data is not found for '{0}' with taskid : {1}"
                         .format(creation_value, task_id), "DEBUG")
                continue

            created = True
            if is_create_project:
                # ProjectId is required for creating a new template.
                # Store it with other template parameters.
                template_params["projectId"] = creation_id
                template_params["project_id"] = creation_id

        self.log("New {0} created with id {1}".format(name, creation_id), "DEBUG")
        return creation_id, created

    def requires_update(self):
        """
        Check if the template config given requires update.

        Parameters:
            self - Current object.

        Returns:
            bool - True if any parameter specified in obj_params differs between
            current_obj and requested_obj, indicating that an update is required.
            False if all specified parameters are equal.
        """

        if self.have_template.get("isCommitPending"):
            self.log("Template '{0}' is in saved state and needs to be updated and committed."
                     .format(self.have_template.get("template").get("name")), "DEBUG")
            return True

        current_obj = self.have_template.get("template")
        requested_obj = self.want.get("template_params")
        self.log("Current State (have): {0}".format(current_obj), "INFO")
        self.log("Desired State (want): {0}".format(requested_obj), "INFO")
        obj_params = [
            ("tags", "tags", ""),
            ("author", "author", ""),
            ("composite", "composite", False),
            ("containingTemplates", "containingTemplates", []),
            ("customParamsOrder", "customParamsOrder", False),
            ("description", "description", ""),
            ("deviceTypes", "deviceTypes", []),
            ("failurePolicy", "failurePolicy", ""),
            ("id", "id", ""),
            ("language", "language", "VELOCITY"),
            ("name", "name", ""),
            ("projectName", "projectName", ""),
            ("softwareType", "softwareType", ""),
            ("softwareVersion", "softwareVersion", ""),
            ("templateContent", "templateContent", ""),
            ("templateParams", "templateParams", []),
            ("version", "version", ""),
        ]

        return any(not dnac_compare_equality(current_obj.get(dnac_param, default),
                                             requested_obj.get(ansible_param))
                   for (dnac_param, ansible_param, default) in obj_params)

    def update_mandatory_parameters(self, template_params):
        """
        Update parameters which are required for creating a template.

        Parameters:
            template_params (dict) - Template information.

        Returns:
            None
        """

        # Mandate fields required for creating a new template.
        # Store it with other template parameters.
        template_params["projectId"] = self.have_project.get("id")
        template_params["project_id"] = self.have_project.get("id")
        # Update language,deviceTypes and softwareType if not provided for existing template.
        if not template_params.get("language"):
            template_params["language"] = self.have_template.get('template') \
                .get('language')
        if not template_params.get("deviceTypes"):
            template_params["deviceTypes"] = self.have_template.get('template') \
                .get('deviceTypes')
        if not template_params.get("softwareType"):
            template_params["softwareType"] = self.have_template.get('template') \
                .get('softwareType')

    def validate_input_merge(self, template_exists):
        """
        Validate input after getting all the parameters from Cisco Catalyst Center.
        "If mandate like deviceTypes, softwareType and language "
        "already present in Cisco Catalyst Center for a template."
        "It is not required to be provided in playbook, "
        "but if it is new creation error will be thrown to provide these fields.

        Parameters:
            template_exists (bool) - True if template exists, else False.

        Returns:
            None
        """

        template_params = self.want.get("template_params")
        language = template_params.get("language").upper()
        if language:
            if language not in self.accepted_languages:
                self.msg = "Invalid value language {0} ." \
                           "Accepted language values are {1}" \
                           .format(self.accepted_languages, language)
                self.status = "failed"
                return self
        else:
            template_params["language"] = "JINJA"

        if not template_exists:
            if not template_params.get("deviceTypes") \
               or not template_params.get("softwareType"):
                self.msg = "DeviceTypes and SoftwareType are required arguments to create Templates"
                self.status = "failed"
                return self

        self.msg = "Input validated for merging"
        self.status = "success"
        return self

    def get_export_template_values(self, export_values):
        """
        Get the export template values from the details provided by the playbook.

        Parameters:
            export_values (bool) - All the template available under the project.

        Returns:
            self
        """

        all_project_details = self.dnac._exec(
            family="configuration_templates",
            function='get_projects_details_v2'
        )
        self.log("Received response from 'get_projects_details_v2' is {0}".format(all_project_details), "DEBUG")
        all_project_details = all_project_details.get("response")
        for values in export_values:
            project_name = values.get("project_name")
            self.log("Project name for export template: {0}".format(project_name), "DEBUG")
            self.log("Template details: {0}".format(all_project_details), "DEBUG")
            project_details = get_dict_result(all_project_details,
                                              "name",
                                              project_name)
            if not project_details:
                self.msg = (
                    "There are no projects with the given project name '{project_name}'."
                    .format(project_name=project_name)
                )
                self.status = "failed"
                return self

            all_template_details = project_details.get("templates")
            if not all_template_details:
                self.msg = (
                    "There are no templates associated with the given project name '{project_name}'."
                    .format(project_name=project_name)
                )
                self.status = "failed"
                return self

            self.log("Template details under the project name {0}: {1}"
                     .format(project_name, all_template_details), "DEBUG")
            template_name = values.get("template_name")
            template_details = get_dict_result(all_template_details,
                                               "name",
                                               template_name)
            self.log("Template details with template name {0}: {1}"
                     .format(template_name, template_details), "DEBUG")
            if template_details is None:
                self.msg = "Invalid 'project_name' and 'template_name' in export templates."
                self.status = "failed"
                return self
            self.export_template.append(template_details.get("id"))

        self.msg = "Successfully collected the export template IDs"
        self.status = "success"
        return self

    def update_configuration_templates(self, config, configuration_templates):
        """
        Update/Create templates and projects in CCC with fields provided in Cisco Catalyst Center.

        Parameters:
            config (dict) - Playbook details containing the template, export, import and deploy templates details
            configuration_templates (dict) - Playbook details containing template information.

        Returns:
            self
        """

        is_project_found = self.have_project.get("project_found")
        if not is_project_found:
            project_id, project_created = \
                self.create_project_or_template(is_create_project=True)
            if not project_created:
                self.status = "failed"
                self.msg = "Project creation failed"
                return self

            self.log("project created with projectId: {0}".format(project_id), "DEBUG")

        is_template_found = self.have_template.get("template_found")
        template_params = self.want.get("template_params")
        self.log("Desired template details: {0}".format(template_params), "DEBUG")
        self.log("Current template details: {0}".format(self.have_template), "DEBUG")
        template_id = None
        template_updated = False
        self.validate_input_merge(is_template_found).check_return_status()
        if is_template_found:
            current_template_name = self.want.get("template_params").get("name")
            new_template_name = configuration_templates.get("new_template_name")
            if new_template_name:
                self.log(
                    "User provided 'new_template_name' field. Attempting to change the template name "
                    "from '{template_name}' to '{new_template_name}'."
                    .format(template_name=current_template_name, new_template_name=new_template_name), "INFO"
                )
                project_name = configuration_templates.get("project_name")
                self.log(
                    "Checking if template '{new_template_name}' already exists in project '{project_name}'."
                    .format(new_template_name=new_template_name, project_name=project_name), "DEBUG"
                )
                template_response = self.get_project_defined_template_details(project_name, new_template_name)
                if template_response is None:
                    self.msg = (
                        "The response of the API 'get_templates_details' for checking template existence is None."
                    )
                    self.log(str(self.msg), "WARNING")
                    self.status = "failed"
                    return self
                else:
                    template_response = template_response.get("response")

                if template_response:
                    self.msg = (
                        "Cannot update template name from '{current_template_name}' to '{new_template_name}' "
                        "in project '{project_name}', as a template with the new name already exists in Cisco Catalyst Center."
                        .format(current_template_name=current_template_name, new_template_name=new_template_name, project_name=project_name)
                    )
                    self.log(str(self.msg), "ERROR")
                    self.status = "failed"
                    return self

                self.log(
                    "Updating template name from '{current_template_name}' to '{new_template_name}'."
                    .format(current_template_name=current_template_name, new_template_name=new_template_name), "INFO"
                )
                template_params.update({"name": new_template_name})
                self.want.get("template_params").update({"name": new_template_name})
                config.get("configuration_templates").update({"template_name": new_template_name})

            if not self.requires_update():
                # Template does not need update
                self.result['response'][0].get("configurationTemplate").update({
                    'response': self.have_template.get("template"),
                    'msg': "Template does not need update"
                })
                return self

            template_id = self.have_template.get("id")
            template_params.update({"id": template_id})
            self.log("Current State (have): {0}".format(self.have_template), "INFO")
            self.log("Desired State (want): {0}".format(self.want), "INFO")
            response = self.dnac_apply['exec'](
                family="configuration_templates",
                function="update_template",
                op_modifies=True,
                params=template_params,
            )
            template_updated = True
            self.log("Updating existing template '{0}'."
                     .format(self.have_template.get("template").get("name")), "INFO")

        else:
            if not template_params.get("name"):
                self.msg = "missing required arguments: template_name"
                self.status = "failed"
                return self
            template_id, template_updated = self.create_project_or_template()

        if template_updated:
            # Template needs to be versioned
            version_params = {
                "comments": self.want.get("comments"),
                "templateId": template_id
            }
            response = self.dnac_apply['exec'](
                family="configuration_templates",
                function="version_template",
                op_modifies=True,
                params=version_params
            )
            task_id = response.get("response").get("taskId")
            if not task_id:
                self.msg = "Task id: {0} not found".format(task_id)
                self.status = "failed"
                return self
            task_details = self.get_task_details(task_id)
            self.result['changed'] = True
            self.result['response'][0].get("configurationTemplate")['msg'] = task_details.get('progress')
            self.result['response'][0].get("configurationTemplate")['diff'] = configuration_templates
            self.log("Task details for 'version_template': {0}".format(task_details), "DEBUG")
            self.result['response'][0].get("configurationTemplate")['response'] = task_details if task_details else response

            if not self.result['response'][0].get("configurationTemplate").get('msg'):
                self.msg = "Error while versioning the template"
                self.status = "failed"
                return self
        else:
            task_details = self.get_task_details(template_id)
            self.log('Getting task details from task ID {0}: {1}'.format(template_id, task_details), "DEBUG")
            if task_details.get("failureReason"):
                self.msg = str(task_details.get("failureReason"))
            else:
                self.msg = str(task_details.get("progress"))
            self.status = "failed"

        return self

    def handle_export(self, export):
        """
        Export templates and projects in CCC with fields provided in Cisco Catalyst Center.

        Parameters:
            export (dict) - Playbook details containing export project/template information.

        Returns:
            self
        """

        export_project = export.get("project")
        self.log("Export project playbook details: {0}"
                 .format(export_project), "DEBUG")
        ccc_version = self.get_ccc_version()
        if export_project:
            if self.compare_dnac_versions(ccc_version, "2.3.7.9") < 0:
                self.log("Exporting project details when catalyst version is less than 2.3.7.9", "DEBUG")
                function_name = "export_projects"
            else:
                self.log("Exporting project details when catalyst version is greater than or equal to 2.3.7.9", "DEBUG")
                function_name = "exports_the_projects_for_a_given_criteria_v1"

            response = self.dnac._exec(
                family="configuration_templates",
                function=function_name,
                op_modifies=True,
                params={
                    "payload": export_project,
                },
            )

            validation_string = "successfully exported project"
            self.check_task_response_status(response,
                                            validation_string,
                                            "export_projects",
                                            True).check_return_status()
            self.result['response'][1].get("export").get("response").update({"exportProject": self.msg})

        export_values = export.get("template")
        if export_values:
            self.get_export_template_values(export_values).check_return_status()
            self.log("Exporting template playbook details: {0}"
                     .format(self.export_template), "DEBUG")
            response = self.dnac._exec(
                family="configuration_templates",
                function='export_templates',
                op_modifies=True,
                params={
                    "payload": self.export_template,
                },
            )
            validation_string = "successfully exported template"
            self.check_task_response_status(response,
                                            validation_string,
                                            "export_templates",
                                            True).check_return_status()
            self.result['response'][1].get("export").get("response").update({"exportTemplate": self.msg})

        return self

    def handle_import(self, _import):
        """
        Import templates and projects in CCC with fields provided in Cisco Catalyst Center.

        Parameters:
            _import (dict) - Playbook details containing import project/template information.

        Returns:
            self
        """

        _import_project = _import.get("project")
        if _import_project:
            do_version = _import_project.get("do_version")
            if not do_version:
                do_version = False

            payload = _import.get("project").get("payload")
            project_file = _import.get("project").get("project_file")
            if not (payload or project_file):
                self.msg = "Required parameter 'payload' or 'project_file' is not found under import project"
                self.status = "failed"
                return self

            final_payload = []
            if project_file:
                is_path_exists = self.is_path_exists(project_file)
                if not is_path_exists:
                    self.msg = "Import project file path '{0}' does not exist.".format(project_file)
                    self.status = "failed"
                    return self

                is_json = self.is_json(project_file)
                if not is_json:
                    self.msg = "Import project file '{0}' is not in JSON format".format(project_file)
                    self.status = "failed"
                    return self
                try:
                    with open(project_file, 'r') as file:
                        json_data = file.read()
                    json_project = json.loads(json_data)
                    final_payload = json_project
                except Exception as msg:
                    self.msg = "An unexpected error occurred while processing the file '{0}': {1}".format(project_file, msg)
                    self.status = "failed"
                    return self
            elif payload:
                for item in payload:
                    response = self.get_project_details(item.get("name"))
                    if response == []:
                        final_payload.append(item)

            if final_payload != []:
                _import_project = {
                    "do_version": do_version,
                    "payload": final_payload,
                }
                self.log("Importing project details from the playbook: {0}"
                         .format(_import_project), "DEBUG")
                if _import_project:
                    response = self.dnac._exec(
                        family="configuration_templates",
                        function='imports_the_projects_provided',
                        op_modifies=True,
                        params=_import_project,
                    )
                    validation_string = "successfully imported project"
                    self.check_task_response_status(response, validation_string, "imports_the_projects_provided").check_return_status()
                    self.result['response'][2].get("import").get("response").update({"importProject": "Successfully imported the project(s)."})
            else:
                self.msg = "Projects '{0}' already available.".format(payload)
                self.result['response'][2].get("import").get("response").update({
                    "importProject": "Projects '{0}' already available.".format(payload)
                })

        _import_template = _import.get("template")
        if _import_template:
            do_version = _import_template.get("do_version")
            if not do_version:
                do_version = False

            project_name = _import_template.get("project_name")
            if not _import_template.get("project_name"):
                self.msg = "Required parameter project_name is not found under import template"
                self.status = "failed"
                return self

            is_project_exists = self.get_project_details(project_name)
            if not is_project_exists:
                self.msg = "Project '{0}' is not found.".format(project_name)
                self.status = "failed"
                return self

            payload = _import_template.get("payload")
            template_file = _import_template.get("template_file")
            if not (payload or template_file):
                self.msg = "Required parameter 'payload' or 'template_file' is not found under import template"
                self.status = "failed"
                return self

            final_payload = None
            if template_file:
                is_path_exists = self.is_path_exists(template_file)
                if not is_path_exists:
                    self.msg = "Import template file path '{0}' does not exist.".format(template_file)
                    self.status = "failed"
                    return self

                is_json = self.is_json(template_file)
                if not is_json:
                    self.msg = "Import template file '{0}' is not in JSON format".format(template_file)
                    self.status = "failed"
                    return self
                try:
                    with open(template_file, 'r') as file:
                        json_data = file.read()
                    json_template = json.loads(json_data)
                    final_payload = json_template
                except Exception as msg:
                    self.msg = "An unexpected error occurred while processing the file '{0}': {1}".format(template_file, msg)
                    self.status = "failed"
                    return self

            elif payload:
                final_payload = []
                for item in payload:
                    final_payload.append(self.get_template_params(item))
            import_template = {
                "do_version": do_version,
                "project_name": project_name,
                "payload": final_payload,
            }
            self.log("Import template details from the playbook: {0}"
                     .format(import_template), "DEBUG")
            global_project_name = import_template.get("project_name")
            for item in import_template.get("payload"):
                template_project_name = item.get("projectName")
                if template_project_name is not None and \
                        global_project_name != template_project_name:
                    self.msg = "Template '{0}' under the the 'Import Template' should have project_name as {1}" \
                               .format(item.get("name"), global_project_name)
                    self.log(str(self.msg), "ERROR")
                    self.status = "failed"
                    return self

            if _import_template:
                response = self.dnac._exec(
                    family="configuration_templates",
                    function='imports_the_templates_provided',
                    op_modifies=True,
                    params=import_template
                )
                validation_string = "successfully imported template"
                self.check_task_response_status(response, validation_string, "imports_the_templates_provided").check_return_status()
                self.result['response'][2].get("import").get("response") \
                    .update({"importTemplate": "Successfully imported the templates"})

        return self

    def filter_devices_with_family_role(self, site_assign_device_ids, device_family=None, device_role=None):
        """
        Filters devices based on their family and role from a list of site-assigned device IDs.

        Args:
            self (object): An instance of the class interacting with Cisco Catalyst Center.
            site_assign_device_ids (list): A list of device IDs (strings) assigned to a site that need to be filtered.
            device_family (str, optional): The family of devices to filter by (e.g., 'Switches and Hubs'). If None,
                this filter is not applied. Defaults to None.
            device_role (str, optional): The role of the devices to filter by (e.g., 'ACCESS', 'CORE'). If None,
                this filter is not applied. Defaults to None.
        Returns:
            list (str): A list of filtered device IDs (strings) that belong to the specified device family and role.
            If no matching devices are found, the list will be empty.
        Description:
            This function filters a list of device IDs based on the specified `device_family` and `device_role` by querying
            the Cisco Catalyst Center API. It iterates over each device ID, checking if the device belongs to the specified
            family and has the desired role. Devices that match the criteria are added to the `filtered_device_list`.
            If a device does not match the criteria or no response is received from the API, the function logs an
            informational message and skips that device. In the event of an error during the API call, it logs the error
            message and continues processing the remaining devices.
            The function returns the list of devices that meet the filtering criteria.
        """

        filtered_device_list = []
        self.log("Filtering devices from the provided site-assigned device IDs: {0},  device_family='{1}', "
                 "and device_role='{2}'".format(site_assign_device_ids, device_family, device_role), "DEBUG"
                 )

        for device_id in site_assign_device_ids:
            try:
                self.log("Processing device ID: {0}".format(device_id), "DEBUG")
                response = self.dnac._exec(
                    family="devices",
                    function='get_device_list',
                    op_modifies=True,
                    params={
                        "family": device_family,
                        "id": device_id,
                        "role": device_role
                    }
                )
                self.log("Received response from get_device_list for device_family: {0}, device_id: {1}, device_role: {2} is {3}".format(
                    device_family, device_id, device_role, response), "DEBUG")
                if response and "response" in response:
                    response_data = response.get("response")
                else:
                    self.log("No valid response for device with ID '{0}'.".format(device_id), "INFO")
                    continue

                if not response_data:
                    self.log(
                        "Device with ID '{0}' does not match family '{1}' or role '{2}'.".format(device_id, device_family, device_role),
                        "INFO"
                    )
                    continue

                self.log("Device with ID '{0}' matches the criteria.".format(device_id), "DEBUG")
                filtered_device_list.append(device_id)

            except Exception as e:
                error_message = "Error while getting the response of device from Cisco Catalyst Center: {0}".format(str(e))
                self.log(error_message, "CRITICAL")
                continue
        self.log("Completed filtering. Filtered devices: {0}".format(filtered_device_list), "DEBUG")

        return filtered_device_list

    def get_latest_template_version_id(self, template_id, template_name):
        """
        Fetches the latest version ID of a specified template from the Cisco Catalyst Center.

        Args:
            self (object): An instance of the class interacting with Cisco Catalyst Center.
            template_id (str): The unique identifier of the template to retrieve its versions.
            template_name (str): The name of the template for logging and reference purposes.
        Returns:
            str: The ID of the latest version of the template if available; otherwise, returns None.
        Description:
            This method calls the Cisco Catalyst Center API to fetch all versions of the specified template.
            It selects the version with the most recent timestamp and retrieves its version ID.
            If no versions are available or an error occurs during the API call, appropriate logs are generated.
        """
        version_temp_id = None
        self.log(
            "Fetching the latest version ID for template '{0}' using template_id '{1}'.".format(
                template_name, template_id), "DEBUG"
        )

        try:
            response = self.dnac._exec(
                family="configuration_templates",
                function='get_template_versions',
                op_modifies=True,
                params={
                    "template_id": template_id,
                }
            )
            self.log("Received Response for 'get_template_versions' for template_name: {0} is {1}".format(template_name, response), "DEBUG")

            if not response or not isinstance(response, list) or not response[0].get("versionsInfo"):
                self.log(
                    "No version information found for template '{0}' in Cisco Catalyst Center.".format(template_name), "INFO"
                )
                return version_temp_id

            self.log(
                "Successfully retrieved version information for template '{0}'.".format(template_name), "DEBUG"
            )
            versions_info = response[0].get("versionsInfo")
            self.log(
                "Processing version details for template '{0}': {1}".format(template_name, str(versions_info)), "DEBUG"
            )
            latest_version = max(versions_info, key=lambda x: x["versionTime"])
            version_temp_id = latest_version.get("id")
            self.log(
                "Identified the latest version for template '{0}'. Version ID: {1}".format(
                    template_name, version_temp_id), "DEBUG"
            )

        except Exception as e:
            error_message = "Error while getting the latest version id for the template '{0}': '{1}'".format(template_name, str(e))
            self.log(error_message, "CRITICAL")
        self.log(
            "Returning latest version ID '{0}' for template '{1}'.".format(version_temp_id, template_name), "DEBUG"
        )

        return version_temp_id

    def create_payload_for_template_deploy(self, deploy_temp_details, device_ids):
        """
        Creates a payload for deploying a template to specified devices in the Cisco Catalyst Center.

        Args:
            self (object): An instance of the class interacting with Cisco Catalyst Center.
            deploy_temp_details (dict): A dictionary containing details about the template to be deployed.
            device_ids (list): A list of device UUIDs to which the template should be deployed.
        Returns:
            dict: A dictionary representing the payload required to deploy the template.
        Description:
            This function generates the necessary payload for deploying a template to devices in the Cisco Catalyst Center.
            It first checks if the given template is already committed. If not, it fetches its uncommitted version, commits it,
            and uses its template ID for deployment. The payload includes information about target devices and their respective
            template parameters.
            The function logs appropriate messages during the process, including if a template is already committed, if
            parameters are updated, and when the payload is successfully collected.
        """

        project_name = deploy_temp_details.get("project_name")
        template_name = deploy_temp_details.get("template_name")
        self.log(
            "Starting to create deployment payload for template '{0}' in project '{1}'."
            .format(template_name, project_name), "DEBUG"
        )
        # Check if the template is available but not yet committed
        if self.have.get("temp_id"):
            self.log(
                "Template '{0}' is already committed in Cisco Catalyst Center. Using the committed template ID."
                .format(template_name), "INFO"
            )
            template_id = self.have.get("temp_id")
        else:
            self.log(
                "Fetching uncommitted template ID for template '{0}' in project '{1}'.".format(template_name, project_name),
                "DEBUG"
            )
            template_id = self.get_uncommitted_template_id(project_name, template_name)

            if not template_id:
                self.msg = (
                    "Unable to fetch the details for the template '{0}' from the Cisco "
                    "Catalyst Center."
                ).format(template_name)
                self.set_operation_result("failed", False, self.msg, "ERROR").check_return_status()

            self.log(
                "Template '{0}' is available but not committed yet. Committing template...".format(template_name),
                "INFO"
            )

            # Commit or versioned the given template in the Catalyst Center
            self.versioned_given_template(project_name, template_name, template_id).check_return_status()

        deploy_payload = {
            "forcePushTemplate": deploy_temp_details.get("force_push", False),
            "isComposite": deploy_temp_details.get("is_composite", False),
            "templateId": template_id,
        }
        self.log(
            "Handling template parameters for the deployment of template '{0}'.".format(template_name),
            "DEBUG"
        )
        target_info_list = []
        template_dict = {}
        template_parameters = deploy_temp_details.get("template_parameters")
        if not template_parameters:
            self.msg = (
                "It appears that no template parameters were provided in the playbook. Unfortunately, this "
                "means we cannot proceed with deploying template '{0}' to the devices."
            ).format(template_name)
            self.set_operation_result("failed", False, self.msg, "ERROR").check_return_status()

        for param in template_parameters:
            name = param["param_name"]
            value = param["param_value"]
            self.log("Update the template placeholder for the name '{0}' with value {1}".format(name, value), "DEBUG")
            template_dict[name] = value

        # Get the latest version template ID
        version_template_id = self.get_latest_template_version_id(template_id, template_name)
        if not version_template_id:
            self.log("No versioning found for the template: {0}".format(template_name), "INFO")
            version_template_id = template_id

        self.log("Preparing to deploy template '{0}' to the following device IDs: '{1}'".format(template_name, device_ids), "DEBUG")
        for device_id in device_ids:
            self.log("Adding device '{0}' to the deployment payload.".format(device_id), "DEBUG")
            target_device_dict = {
                "id": device_id,
                "type": "MANAGED_DEVICE_UUID",
                "versionedTemplateId": version_template_id,
                "params": template_dict,
            }
            target_info_list.append(target_device_dict)
            del target_device_dict

        deploy_payload["targetInfo"] = target_info_list
        self.log("Successfully generated deployment payload for template '{0}'.".format(template_name), "INFO")

        return deploy_payload

    def deploy_template_to_devices(self, deploy_temp_payload, template_name, device_ips):
        """
        Deploys a specified template to devices associated with a site in the Cisco Catalyst Center.

        Args:
            self (object): An instance of the class used for interacting with Cisco Catalyst Center.
            deploy_temp_payload (dict): The payload containing the details required to deploy the template.
                This includes the template ID, device details, and template parameters.
            template_name (str): The name of the template to be deployed.
            device_ips (list): The management ip address of the devices to which template will be deployed.
        Returns:
            self (object): The instance of the class itself, with the operation result (success or failure)
            set accordingly.
        Description:
            This function handles the deployment of a template to a set of devices managed in the Cisco Catalyst Center.
            It sends a POST request with the deployment payload and retrieves the task ID associated with the deployment task.
            It then monitors the status of the task using the task ID and logs the result.
            If the task ID is not retrieved or an exception occurs during deployment, the function logs an error message,
            sets the operation result to "failed," and returns the instance.
            The success message indicates that the template has been successfully deployed to all the devices in the specified
            site, while any exceptions are caught and logged with appropriate details.
        """

        try:
            self.log("Deploying the given template {0} to the device(s) {1}.".format(template_name, device_ips))
            payload = {"payload": deploy_temp_payload}
            task_name = "deploy_template_v2"
            task_id = self.get_taskid_post_api_call("configuration_templates", task_name, payload)

            if not task_id:
                self.msg = "Unable to retrieve the task_id for the task '{0}'.".format(task_name)
                self.set_operation_result("failed", False, self.msg, "ERROR")
                return self

            loop_start_time = time.time()
            sleep_duration = self.params.get('dnac_task_poll_interval')
            self.log("Starting task monitoring for '{0}' with task ID '{1}'.".format(task_name, task_id), "DEBUG")

            while True:
                task_details = self.get_task_details_by_id(task_id)
                if not task_details:
                    self.msg = "Error retrieving task status for '{0}' with task ID '{1}'".format(task_name, task_id)
                    self.set_operation_result("failed", False, self.msg, "ERROR")
                    return self

                # Check if the elapsed time exceeds the timeout
                elapsed_time = time.time() - loop_start_time
                if self.check_timeout_and_exit(loop_start_time, task_id, task_name):
                    self.log(
                        "Timeout exceeded after {0:.2f} seconds while monitoring task '{1}' with task ID '{2}'.".format(
                            elapsed_time, task_name, task_id), "DEBUG"
                    )
                    return self

                progress = task_details.get("progress")
                self.log("Task ID '{0}' details for the API '{1}': {2}".format(task_id, task_name, progress), "DEBUG")

                if "not deploying" in progress:
                    self.log("Deployment of the template {0} gets failed because of: {1}".format(template_name, progress), "WARNING")
                    self.msg = progress
                    self.set_operation_result("failed", False, self.msg, "ERROR")
                    return self

                if "ApplicableTargets" in progress:
                    self.msg = (
                        "Given template '{0}' deployed successfully to all the device(s) '{1}' "
                        " in the Cisco Catalyst Center."
                    ).format(template_name, device_ips)
                    self.set_operation_result("success", True, self.msg, "INFO")
                    return self

                self.log("Waiting for {0} seconds before checking the task status again.".format(sleep_duration), "DEBUG")
                time.sleep(sleep_duration)

        except Exception as e:
            self.msg = (
                "An exception occured while deploying the template '{0}' to the device(s) {1} "
                " in the Cisco Catalyst Center: {2}."
            ).format(template_name, device_ips, str(e))
            self.set_operation_result("failed", False, self.msg, "ERROR")

        return self

    def get_device_ips_from_config_priority(self, device_details):
        """
        Retrieve device IPs based on the configuration.
        Parameters:
            -  self (object): An instance of a class used for interacting with Cisco Cisco Catalyst Center.
        Returns:
            list: A list containing device IPs.
        Description:
            This method retrieves device IPs based on the priority order specified in the configuration.
            It first checks if device IPs are available. If not, it checks hostnames, serial numbers,
            and MAC addresses in order and retrieves IPs based on availability.
            If none of the information is available, an empty list is returned.
        """
        # Retrieve device IPs from the configuration
        self.log("Retrieving device IPs based on the configuration priority with details: {0}".format(device_details), "INFO")
        try:
            device_ips = device_details.get("device_ips")

            if device_ips:
                self.log("Found device IPs: {0}".format(device_ips), "INFO")
                return device_ips

            # If device IPs are not available, check hostnames
            device_hostnames = device_details.get("device_hostnames")
            if device_hostnames:
                self.log("No device IPs found. Checking hostnames: {0}".format(device_hostnames), "INFO")
                device_ip_dict = self.get_device_ips_from_hostnames(device_hostnames)
                return self.get_list_from_dict_values(device_ip_dict)

            # If hostnames are not available, check serial numbers
            device_serial_numbers = device_details.get("serial_numbers")
            if device_serial_numbers:
                self.log("No device IPs or hostnames found. Checking serial numbers: {0}".format(device_serial_numbers), "INFO")
                device_ip_dict = self.get_device_ips_from_serial_numbers(device_serial_numbers)
                return self.get_list_from_dict_values(device_ip_dict)

            # If serial numbers are not available, check MAC addresses
            device_mac_addresses = device_details.get("mac_addresses")
            if device_mac_addresses:
                self.log("No device IPs, hostnames, or serial numbers found. Checking MAC addresses: {0}".format(device_mac_addresses), "INFO")
                device_ip_dict = self.get_device_ips_from_mac_addresses(device_mac_addresses)
                return self.get_list_from_dict_values(device_ip_dict)

            # If no information is available, return an empty list
            self.log("No device information available to retrieve IPs.", "WARNING")
            return []

        except Exception as e:
            self.log("No device information available to retrieve IPs.", "WARNING")
            return []

    def get_device_ids_from_tag(self, tag_name, tag_id):
        """
        Retrieves the device IDs associated with a specific tag from the Cisco Catalyst Center.

        Args:
            self (object): An instance of the class used for interacting with Cisco Catalyst Center.
            tag_name (str): The name of the tag, used for logging purposes.
            tag_id (str): The unique identifier of the tag from which to retrieve associated device IDs.
        Returns:
            list (str): A list of device IDs (strings) associated with the specified tag. If no devices are found or
            an error occurs, the function returns an empty list.
        Description:
            This function queries the Cisco Catalyst Center API to retrieve a list of devices associated with a given tag.
            It calls the `get_tag_members_by_id` function using the tag's ID, specifying that the tag members should be of
            type "networkdevice". If the API response contains device data, the function extracts and returns the device IDs.
            The function logs whether the tag has associated devices and details about the API response. In the event of an
            exception, it logs an error message, sets the operation result to "failed," and returns an empty list.
        """

        device_ids = []
        self.log("Fetching device IDs associated with the tag '{0}' (ID: {1}).".format(tag_name, tag_id), "INFO")

        try:
            response = self.dnac._exec(
                family="tag",
                function='get_tag_members_by_id',
                op_modifies=False,
                params={
                    "id": tag_id,
                    "member_type": "networkdevice",
                }
            )
            if response and "response" in response:
                response_data = response.get("response")
            else:
                self.log("No valid response for device with tag ID '{0}'.".format(tag_id), "INFO")
                return device_ids

            if not response_data:
                self.log("No device(s) are associated with the tag '{0}'.".format(tag_name), "WARNING")
                return device_ids

            self.log("Received API response from 'get_tag_members_by_id' for the tag {0}: {1}".format(tag_name, response_data), "DEBUG")
            for tag in response_data:
                device_id = tag.get("id")
                self.log("Device ID '{0}' found for tag '{1}'.".format(device_id, tag_name), "DEBUG")
                device_ids.append(device_id)

        except Exception as e:
            self.msg = (
                "Exception occurred while fetching tag id for the tag '{0} 'from "
                "Cisco Catalyst Center: {1}"
            ).format(tag_name, str(e))
            self.set_operation_result("failed", False, self.msg, "INFO").check_return_status()

        return device_ids

    def get_diff_merged(self, config):
        """
        Update/Create templates and projects in CCC with fields provided in Cisco Catalyst Center.
        Export the tempaltes and projects.
        Import the templates and projects.
        Deploy the template to the devices based on device specific details or by fetching the device
        details from site using other filtering parameters like device tag, device family, device role.
        Check using check_return_status().

        Parameters:
            config (dict) - Playbook details containing template information.

        Returns:
            self
        """

        configuration_templates = config.get("configuration_templates")
        if configuration_templates:
            self.update_configuration_templates(config, configuration_templates).check_return_status()

        _import = config.get("import")
        if _import:
            self.handle_import(_import).check_return_status()

        export = config.get("export")
        if export:
            self.log("Found export configuration: {0}".format(export), "DEBUG")
            self.handle_export(export).check_return_status()

        deploy_temp_details = config.get("deploy_template")
        if deploy_temp_details:
            template_name = deploy_temp_details.get("template_name")
            device_details = deploy_temp_details.get("device_details")
            site_specific_details = deploy_temp_details.get("site_provisioning_details")
            self.log("Deploy template details found for template '{0}'".format(template_name), "DEBUG")
            self.log("Device specific details: {0}".format(device_details), "DEBUG")
            self.log("Site associated provisioning details: {0}".format(site_specific_details), "DEBUG")

            if device_details:
                self.log("Attempting to retrieve device IPs based on priority from device specific details.", "DEBUG")
                device_ips = self.get_device_ips_from_config_priority(device_details)
                if not device_ips:
                    self.msg = (
                        "No matching device management IP addresses found for the "
                        "deployment of template '{0}'."
                    ).format(template_name)
                    self.set_operation_result("failed", False, self.msg, "ERROR")
                    return self

                self.log("Successfully retrieved device IPs for template '{0}': '{1}'".format(template_name, device_ips), "INFO")
                device_id_dict = self.get_device_ids_from_device_ips(device_ips)
                device_ids = self.get_list_from_dict_values(device_id_dict)

                device_missing_msg = (
                    "There are no device id found for the device(s) '{0}' in the "
                    "Cisco Catalyst Center so cannot deploy the given template '{1}'."
                ).format(device_ips, template_name)
            elif site_specific_details:
                device_ids, site_name_list = [], []

                for site in site_specific_details:
                    site_name = site.get("site_name")
                    site_exists, site_id = self.get_site_id(site_name)
                    self.log("Checking if the site '{0}' exists in Cisco Catalyst Center.".format(site_name), "DEBUG")
                    if not site_exists:
                        self.msg = (
                            "To Deploy the template in the devices, given site '{0}' must be "
                            "present in the Cisco Catalyst Center and it's not there currently."
                        ).format(site_name)
                        self.set_operation_result("failed", False, self.msg, "ERROR")
                        return self

                    self.log("Retrieving devices associated with site ID '{0}' for site '{1}'.".format(site_id, site_name), "DEBUG")
                    site_response, site_assign_device_ids = self.get_device_ids_from_site(site_name, site_id)
                    site_name_list.append(site_name)

                    if not site_assign_device_ids:
                        device_missing_msg = (
                            "There is no device currently associated with the site '{0}' in the "
                            "Cisco Catalyst Center so cannot deploy the given template '{1}'."
                        ).format(site_name, template_name)
                        self.msg = device_missing_msg
                        self.log(device_missing_msg, "WARNING")
                        continue

                    device_family = site.get("device_family")
                    device_role = site.get("device_role")

                    # Filter devices based on the device family or device role
                    if device_family or device_role:
                        self.log(
                            "Filtering devices based on the device family '{0}' or role '{1}' for the site '{2}'.".format(
                                device_family, device_role, site_name), "DEBUG"
                        )
                        self.log("Filtering devices based on the given family/role for the site {0}.".format(site_name), "INFO")
                        site_assign_device_ids = self.filter_devices_with_family_role(site_assign_device_ids, device_family, device_role)

                    # Filter devices based on the device tag given to the devices
                    tag_name = site.get("device_tag")
                    tag_device_ids = None
                    if tag_name:
                        self.log("Filtering out the devices based on the given device tag: '{0}'".format(tag_name), "INFO")
                        tag_id = self.get_network_device_tag_id(tag_name)
                        self.log("Successfully collected the tag id '{0}' for the tag '{1}'".format(tag_id, tag_name), "INFO")
                        # Get the device ids associated with the given tag for given site
                        tag_device_ids = self.get_device_ids_from_tag(tag_name, tag_id)
                        self.log("Successfully collected the device ids {0} associated with the tag {1}".format(tag_device_ids, tag_name), "INFO")

                    self.log("Getting the device ids based on device assoicated with tag or site or both.", "DEBUG")

                    if tag_device_ids and site_assign_device_ids:
                        self.log("Determining device IDs from site and tag criteria.", "DEBUG")
                        common_device_ids = list(set(tag_device_ids).intersection(set(site_assign_device_ids)))
                        device_ids.extend(common_device_ids)
                    elif site_assign_device_ids and not tag_device_ids:
                        self.log("Getting the device ids based on devices fetched from site.", "DEBUG")
                        device_ids.extend(site_assign_device_ids)
                    elif tag_device_ids and not site_assign_device_ids:
                        self.log("Getting the device ids based on devices fetched with the tag {0}.".format(tag_name), "DEBUG")
                        device_ids.extend(tag_device_ids)
                    else:
                        self.log(
                            "There is no matching device ids found for the deployment of template {0} "
                            "for the given site {1}".format(template_name, site_name), "WARNING"
                        )
                        continue

                device_missing_msg = (
                    "There is no device id found for the given site(s) '{0}' in the "
                    "Cisco Catalyst Center so cannot deploy the template '{1}'."
                ).format(site_name_list, template_name)
            else:
                self.msg = (
                    "Unable to provision the template '{0}' as device related details are "
                    "not given in the playboook. Please provide it either via the parameter "
                    "device_details or with site_provisioning_details."
                ).format(self.msg)
                self.set_operation_result("failed", False, self.msg, "INFO").check_return_status()

            if not device_ids:
                self.msg = device_missing_msg
                self.set_operation_result("failed", False, self.msg, "INFO")
                return self

            device_ip_dict = self.get_device_ips_from_device_ids(device_ids)
            device_ips = self.get_list_from_dict_values(device_ip_dict)
            self.log("Successfully collect the device ips {0} for the device ids {1}.".format(device_ips, device_ids), "INFO")
            deploy_temp_payload = self.create_payload_for_template_deploy(deploy_temp_details, device_ids)
            self.log("Deployment payload created successfully for template '{0}'.".format(template_name), "INFO")
            self.deploy_template_to_devices(deploy_temp_payload, template_name, device_ips).check_return_status()
            self.log("Successfully deployed template '{0}'.".format(template_name), "INFO")

        self.msg = "Successfully completed merged state execution"
        self.status = "success"

        return self

    def delete_project_or_template(self, config, is_delete_project=False):
        """
        Call Cisco Catalyst Center API to delete project or template with provided inputs.

        Parameters:
            config (dict) - Playbook details containing template information.
            is_delete_project (bool) - True if we need to delete project, else False.

        Returns:
            self
        """

        if is_delete_project:
            params_key = {"project_id": self.have_project.get("id")}
            deletion_value = "deletes_the_project"
            name = "project: {0}".format(config.get("configuration_templates").get('project_name'))
        else:
            template_params = self.want.get("template_params")
            params_key = {"template_id": self.have_template.get("id")}
            deletion_value = "deletes_the_template"
            name = "templateName: {0}".format(template_params.get('name'))
        ccc_version = self.get_ccc_version()
        if self.compare_dnac_versions(ccc_version, "2.3.5.3") <= 0:
            self.log(
                "Deleting '{0}' using function '{1}' with parameters: {2} on Catalyst version: {3} (≤ 2.3.5.3)".format(
                    name, deletion_value, params_key, ccc_version
                ),
                "DEBUG"
            )
            response = self.dnac_apply['exec'](
                family="configuration_templates",
                function=deletion_value,
                op_modifies=True,
                params=params_key,
            )
            task_id = response.get("response").get("taskId")
            if not task_id:
                self.msg = "Unable to retrieve the task ID for the task '{0}'.".format(deletion_value)
                self.set_operation_result("failed", False, self.msg, "ERROR")
                return self

            sleep_duration = self.params.get('dnac_task_poll_interval')
            while True:
                task_details = self.get_task_details(task_id)
                self.log("Printing task details: {0}".format(task_details), "DEBUG")
                if not task_details:
                    self.msg = "Unable to delete {0} as task details is empty.".format(deletion_value)
                    self.set_operation_result("failed", False, self.msg, "ERROR")
                    return self

                progress = task_details.get("progress")
                self.log("Task details for the API {0}: {1}".format(deletion_value, progress), "DEBUG")

                if "deleted" in progress:
                    self.log("Successfully performed the operation of '{0}' for '{1}'".format(deletion_value, name), "INFO")
                    self.msg = "Successfully deleted {0} ".format(name)
                    self.set_operation_result("success", True, self.msg, "INFO")
                    break

                if task_details.get("isError"):
                    failure_reason = task_details.get("failureReason")
                    if failure_reason:
                        self.msg = (
                            "Failed to perform the operation of {0} for {1} because of: {2}"
                        ).format(deletion_value, name, failure_reason)
                    else:
                        self.msg = "Failed to perform the operation of {0} for {1}.".format(deletion_value, name)
                    self.set_operation_result("failed", False, self.msg, "ERROR")
                    break

                self.log("Waiting for {0} seconds before checking the task status again.".format(sleep_duration), "DEBUG")
                time.sleep(sleep_duration)
        else:
            self.log(
                "Deleting '{0}' using function '{1}' with parameters: '{2}' on Catalyst version: {3} (> 2.3.5.3)".format(
                    name, deletion_value, params_key, ccc_version
                ),
                "DEBUG"
            )

            task_name = deletion_value
            parameters = params_key
            task_id = self.get_taskid_post_api_call("configuration_templates", task_name, parameters)

            if not task_id:
                self.msg = "Unable to retrieve the task_id for the task '{0} for the parameters {1}'.".format(
                    task_name, parameters
                )
                self.set_operation_result(
                    "failed", False, self.msg, "ERROR"
                ).check_return_status()
                return self

            success_msg = (
                "Task: {0} is successful for parameters: {1}".format(
                    task_name, parameters
                )
            )
            self.get_task_status_from_tasks_by_id(task_id, task_name, success_msg)

        return self

    def get_diff_deleted(self, config):
        """
        Delete projects or templates in Cisco Catalyst Center with fields provided in playbook.

        Parameters:
            config (dict) - Playbook details containing template information.

        Returns:
            self
        """

        configuration_templates = config.get("configuration_templates")
        if configuration_templates:
            is_project_found = self.have_project.get("project_found")
            projectName = config.get("configuration_templates").get("project_name")

            if not is_project_found:
                self.msg = "Project {0} is not found".format(projectName)
                self.status = "failed"
                return self

            is_template_found = self.have_template.get("template_found")
            template_params = self.want.get("template_params")
            templateName = config.get("configuration_templates").get("template_name")
            if template_params.get("name"):
                if is_template_found:
                    self.delete_project_or_template(config)
                else:
                    self.result['response'][0].get("configurationTemplate").update({
                        "msg": "Template with template_name '{0}' already deleted".format(templateName)
                    })
                    self.msg = "Invalid template {0} under project".format(templateName)
                    self.status = "success"
                    return self
            else:
                self.log("Template name is empty, deleting the project '{0}' and "
                         "associated templates"
                         .format(config.get("configuration_templates").get("project_name")), "INFO")
                is_project_deletable = self.have_project.get("isDeletable")
                if is_project_deletable:
                    self.delete_project_or_template(config, is_delete_project=True)
                else:
                    self.msg = "Project is not deletable"
                    self.status = "failed"
                    return self
            self.log("Successfully completed the delete operation for the template {0}".format(templateName), "DEBUG")

        deploy_temp_details = config.get("deploy_template")
        if deploy_temp_details:
            template_name = deploy_temp_details.get("template_name")
            self.msg = (
                "Deleting or removing the device configuration using deployment of template is not supported "
                "for the template {0} in the Cisco Catalyst Center."
            ).format(template_name)
            self.set_operation_result("failed", False, self.msg, "ERROR").check_return_status()

        return self

    def verify_diff_merged(self, config):
        """
        Validating the Cisco Catalyst Center configuration with the playbook details
        when state is merged (Create/Update).

        Parameters:
            config (dict) - Playbook details containing Global Pool,
            Reserved Pool, and Network Management configuration.

        Returns:
            self
        """

        if config.get("configuration_templates") is not None:
            is_template_available = self.get_have_project(config)
            self.log("Template availability: {0}".format(is_template_available), "INFO")
            if not is_template_available:
                self.msg = "Configuration Template config is not applied to the Cisco Catalyst Center."
                self.status = "failed"
                return self

            self.get_have_template(config, is_template_available)
            self.log("Desired State (want): {0}".format(self.want.get("template_params")), "INFO")
            self.log("Current State (have): {0}".format(self.have_template.get("template")), "INFO")
            if not self.have_template.get("template"):
                self.msg = "No template created with the name '{0}'".format(self.want.get("template_params").get("name"))
                self.status = "failed"
                return self

            template_params = ["language", "name", "projectName",
                               "softwareType", "templateContent"]
            have_template = self.have_template.get("template")
            want_template = self.want.get("template_params")
            for item in template_params:
                if have_template.get(item) != want_template.get(item):
                    self.msg = "Configuration Template config with template_name {0}'s '{1}' is not applied to the Cisco Catalyst Center." \
                               .format(want_template.get("name"), item)
                    self.status = "failed"
                    return self

            want_template_containing_template = want_template.get("containingTemplates")
            if want_template_containing_template:
                for item in want_template_containing_template:
                    name = item.get("name")
                    response = get_dict_result(have_template.get("containingTemplates"), "name", name)
                    if response is None:
                        self.msg = "Configuration Template config with template_name '{0}' under ".format(name) + \
                                   "'containing_templates' is not available in the Cisco Catalyst Center."
                        self.status = "failed"
                        return self
                    for value in item:
                        if item.get(value) != response.get(value):
                            self.msg = "Configuration Template config with template_name " + \
                                       "{0}'s '{1}' is not applied to the Cisco Catalyst Center.".format(name, value)
                            self.status = "failed"
                            return self

            self.log("Successfully validated the Template in the Catalyst Center.", "INFO")
            self.result['response'][0].get("configurationTemplate").get("response").update({"Validation": "Success"})

        self.msg = "Successfully validated the Configuration Templates."
        self.status = "success"
        return self

    def verify_diff_deleted(self, config):
        """
        Validating the Cisco Catalyst Center configuration with the playbook details
        when state is deleted (delete).

        Parameters:
            config (dict) - Playbook details containing Global Pool,
            Reserved Pool, and Network Management configuration.

        Returns:
            self
        """

        if config.get("configuration_templates") is not None:
            self.log("Current State (have): {0}".format(self.have), "INFO")
            self.log("Desired State (want): {0}".format(self.want), "INFO")
            template_list = self.dnac_apply['exec'](
                family="configuration_templates",
                function="gets_the_templates_available",
                op_modifies=True,
                params={"projectNames": config.get("configuration_templates").get("project_name")},
            )
            self.log("Received response from 'gets_the_templates_available' for 'project_name': '{0}' is {1}".format(
                config.get("configuration_templates").get("project_name"), template_list), "DEBUG"
            )
            if template_list and isinstance(template_list, list):
                templateName = config.get("configuration_templates").get("template_name")
                template_info = get_dict_result(template_list,
                                                "name",
                                                templateName)
                if template_info:
                    self.log("Configuration Template config is not applied to the Cisco Catalyst Center.", "WARNING")
                    return self

                self.log("Successfully validated the absence of Template {0} in the Cisco Catalyst Center.".format(templateName), "INFO")

        return self

    def reset_values(self):
        """
        Reset all neccessary attributes to default values.

        Parameters:
            self - The current object.

        Returns:
            None
        """

        self.have_project.clear()
        self.have_template.clear()
        self.want.clear()


def main():
    """ main entry point for module execution"""

    element_spec = {
        'dnac_host': {'required': True, 'type': 'str'},
        'dnac_port': {'type': 'str', 'default': '443'},
        'dnac_username': {'type': 'str', 'default': 'admin', 'aliases': ['user']},
        'dnac_password': {'type': 'str', 'no_log': True},
        'dnac_verify': {'type': 'bool', 'default': 'True'},
        'dnac_version': {'type': 'str', 'default': '2.2.3.3'},
        'dnac_debug': {'type': 'bool', 'default': False},
        'dnac_log': {'type': 'bool', 'default': False},
        "dnac_log_level": {"type": 'str', "default": 'WARNING'},
        "dnac_log_file_path": {"type": 'str', "default": 'dnac.log'},
        "dnac_log_append": {"type": 'bool', "default": True},
        'validate_response_schema': {'type': 'bool', 'default': True},
        "config_verify": {"type": 'bool', "default": False},
        'dnac_api_task_timeout': {'type': 'int', "default": 1200},
        'dnac_task_poll_interval': {'type': 'int', "default": 2},
        'config': {'required': True, 'type': 'list', 'elements': 'dict'},
        'state': {'default': 'merged', 'choices': ['merged', 'deleted']}
    }
    module = AnsibleModule(argument_spec=element_spec,
                           supports_check_mode=False)
    ccc_template = Template(module)
    ccc_template.validate_input().check_return_status()
    state = ccc_template.params.get("state")
    config_verify = ccc_template.params.get("config_verify")
    if state not in ccc_template.supported_states:
        ccc_template.status = "invalid"
        ccc_template.msg = "State {0} is invalid".format(state)
        ccc_template.check_return_status()

    for config in ccc_template.validated_config:
        ccc_template.reset_values()
        ccc_template.get_have(config).check_return_status()
        ccc_template.get_want(config).check_return_status()
        ccc_template.get_diff_state_apply[state](config).check_return_status()
        if config_verify:
            ccc_template.verify_diff_state_apply[state](config).check_return_status()

    module.exit_json(**ccc_template.result)


if __name__ == '__main__':
    main()<|MERGE_RESOLUTION|>--- conflicted
+++ resolved
@@ -5,12 +5,8 @@
 """Ansible module to perform operations on project and templates in Cisco Catalyst Center."""
 from __future__ import absolute_import, division, print_function
 __metaclass__ = type
-<<<<<<< HEAD
 __author__ = ['Madhan Sankaranarayanan, Rishita Chowdhary, Akash Bhaskaran, Muthu Rakesh, Abhishek Maheshwari, Archit Soni']
 
-=======
-__author__ = ['Madhan Sankaranarayanan, Rishita Chowdhary, Akash Bhaskaran, Muthu Rakesh, Abhishek Maheshwari']
->>>>>>> 825963e0
 DOCUMENTATION = r"""
 ---
 module: template_workflow_manager
@@ -25,18 +21,12 @@
 version_added: '6.6.0'
 extends_documentation_fragment:
   - cisco.dnac.workflow_manager_params
-<<<<<<< HEAD
 author: Madhan Sankaranarayanan (@madhansansel)
         Rishita Chowdhary (@rishitachowdhary)
         Akash Bhaskaran (@akabhask)
         Muthu Rakesh (@MUTHU-RAKESH-27)
         Abhishek Maheshwari (@abmahesh)
         Archit Soni (@koderchit)
-=======
-author: Madhan Sankaranarayanan (@madhansansel) Rishita Chowdhary (@rishitachowdhary)
-  Akash Bhaskaran (@akabhask) Muthu Rakesh (@MUTHU-RAKESH-27) Abhishek Maheshwari
-  (@abmahesh)
->>>>>>> 825963e0
 options:
   config_verify:
     description: If set to True, verifies the Cisco Catalyst Center configuration
