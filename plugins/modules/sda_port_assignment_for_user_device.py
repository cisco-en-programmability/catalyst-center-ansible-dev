--- conflicted
+++ resolved
@@ -47,11 +47,7 @@
       as VOICE(can't be empty if dataIpAddressPoolName is emty).
     type: str
 requirements:
-<<<<<<< HEAD
-- dnacentersdk >= 2.3.3
-=======
 - dnacentersdk >= 2.4.0
->>>>>>> c31af16c
 - python >= 3.5
 seealso:
 # Reference by Internet resource
