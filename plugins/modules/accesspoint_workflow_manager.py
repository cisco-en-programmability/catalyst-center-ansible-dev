#!/usr/bin/python
# -*- coding: utf-8 -*-
# Copyright (c) 2024, Cisco Systems
# GNU General Public License v3.0+ (see LICENSE or https://www.gnu.org/licenses/gpl-3.0.txt)

from __future__ import absolute_import, division, print_function
__metaclass__ = type
__author__ = ("A Mohamed Rafeek, Megha Kandari, Sonali Deepthi Kesali, Natarajan, Madhan Sankaranarayanan, Abhishek Maheshwari")

DOCUMENTATION = r"""
---
module: accesspoint_workflow_manager
short_description: Automates bulk AP configuration changes.
description:
  - Automates bulk configuration changes for Access Points (APs).
  - Modify AP display names, AP names, or other parameters.
  - Filter specific device details, such as selecting devices with hostnames matching "NFW-AP1-9130AXE".
  - Compares input details with current AP configurations and applies desired changes only to relevant APs.

version_added: "6.17.0"
extends_documentation_fragment:
  - cisco.dnac.workflow_manager_params
author:
  - A Mohamed Rafeek (@mabdulk2)
  - Sonali Deepthi Kesali (@skesali)
  - Megha Kandari (@mekandar)
  - Natarajan (@natarajan)
  - Madhan Sankaranarayanan (@madhansansel)
  - Abhishek Maheshwari (@abmahesh)

options:
  config_verify:
    description: Set to True to verify the Cisco Catalyst Center configuration after applying the playbook config.
    type: bool
    default: False
  state:
    description: The desired state of the device replacement workflow.
    type: str
    choices: [ "merged", "deleted" ]
    default: merged
  dnac_api_task_timeout:
    description: The number of times to retry resynchronization.
    type: int
    default: 1200
  dnac_task_poll_interval:
    description: The interval, in seconds, for polling Cisco Catalyst Center.
    type: int
    default: 2
  next_task_after_interval:
    description: Time in second between Provision and AP updated execution
    type: int
    default: 5
  config:
    description: List of details of AP being managed.
    type: list
    elements: dict
    required: True
    suboptions:
      mac_address:
        description: |
          The MAC address used to identify the device. If provided, it cannot be modified.
          To identify the specific access point, at least one of the following parameters is required.
          - mac_address
          - hostname
          - management_ip_address
        type: str
        required: True
      hostname:
        description: |
          The Host Name used to identify the device. If provided, it cannot be modified.
          To identify the specific access point, at least one of the following parameters is required.
          - mac_address
          - hostname
          - management_ip_address
        type: str
        required: True
      management_ip_address:
        description: |
          The Management IP Address used to identify the device. If provided, it cannot be modified.
          To identify the specific access point, at least one of the following parameters is required.
          - mac_address
          - hostname
          - management_ip_address
        type: str
        required: True
      rf_profile:
        description: |
          Specifies the Radio Frequency (RF) profile name for the Access Point. It can be one of the standard profiles
          "HIGH", "LOW", "TYPICAL", or a custom profile that has been created. For example, "HIGH".
        type: str
        required: False
      site:
        description: Current site details where the Access Point is located.
        type: dict
        suboptions:
          floor:
            description: Floor details of the current site.
            type: dict
            required: False
            suboptions:
              name:
                description: Name of the floor. For example, "FLOOR1".
                type: str
                required: False
              parent_name:
                description: Parent name of the floor in the site hierarchy. For example, "Global/USA/New York/BLDNYC".
                type: str
                required: False
      ap_name:
        description: Current AP name that needs to be changed along with the new AP name. For example, "Test2".
        type: str
        required: False
      admin_status:
        description: Status of the AP configuration. Accepts "Enabled" or "Disabled". For example, "Enabled".
        type: str
        required: False
      led_status:
        description: State of the AP's LED. Accepts "Enabled" or "Disabled". For example, "Enabled".
        type: str
        required: False
      led_brightness_level:
        description: Brightness level of the AP's LED. Accepts values from 1 to 8. For example, 3.
        type: int
        required: False
      ap_mode:
        description: |
          Defines the mode of operation for the Access Point (AP). Possible values include "Local",
          "Monitor", "Sniffer", or "Bridge". For example, "Local".
        type: str
        required: False
      location:
        description: Location name of the AP. Provide this data if a change is required. For example, "Bangalore".
        type: str
        required: False
      is_assigned_site_as_location:
        description: |
          Configures whether the access point location is automatically set to the site assigned to the access point.
          Accepts "Enabled" or "Disabled". If set to "Enabled", no additional location configuration is required.
        type: str
        required: False
      failover_priority:
        description: Priority order for failover in AP configuration. Accepts "Low", "Medium", "High", or "Critical".
        type: str
        required: False
      clean_air_si_2.4ghz:
        description: |
          Clean Air Spectrum Intelligence (SI) feature status for the 2.4GHz band. Indicates whether. For example, "Enabled".
          Clean Air Spectrum Intelligence is enabled or disabled.
        type: str
        required: False
      clean_air_si_5ghz:
        description: |
          Clean Air Spectrum Intelligence (SI) feature status for the 5GHz band. Indicates whether. For example, "Enabled".
          Clean Air Spectrum Intelligence is enabled or disabled.
        type: str
        required: False
      clean_air_si_6ghz:
        description: |
          Clean Air Spectrum Intelligence (SI) feature status for the 6GHz band. Indicates whether. For example, "Enabled".
          Clean Air Spectrum Intelligence is enabled or disabled.
        type: str
        required: False
      primary_controller_name:
        description: |
          Name or identifier of the primary wireless LAN controller (WLC) managing the Access Point (AP).
          For example, "SJ-EWLC-1".
        type: str
        required: False
      primary_ip_address:
        description: IP address of the primary wireless LAN controller (WLC) managing the Access Point (AP).
        type: dict
        required: False
        suboptions:
          address:
            description: IP address of the primary wireless LAN controller. For example, "10.0.0.3".
            type: str
            required: False
      secondary_controller_name:
        description: |
          Name or identifier of the secondary wireless LAN controller (WLC) managing the Access Point (AP).
          To modify only the primary controller, set the secondary and tertiary controller names
          to "Inherit from site / Clear".
        type: str
        required: False
      secondary_ip_address:
        description: IP address of the secondary wireless LAN controller (WLC) managing the Access Point (AP).
        type: dict
        required: False
        suboptions:
          address:
            description: IP address of the primary wireless LAN controller. For example, "10.0.0.3".
            type: str
            required: False
      tertiary_controller_name:
        description: |
          Name or identifier of the tertiary wireless LAN controller (WLC) managing the Access Point (AP).
          To modify only the primary controller, set the secondary and tertiary controller names
          to "Inherit from site / Clear".
        type: str
        required: False
      tertiary_ip_address:
        description: IP address of the tertiary wireless LAN controller (WLC) managing the Access Point (AP).
        type: dict
        required: False
        suboptions:
          address:
            description: IP address of the primary wireless LAN controller. For example, "10.0.0.2".
            type: str
            required: False
      2.4ghz_radio:
        description: Configuration options for the 2.4GHz radio interface.
        type: dict
        required: False
        suboptions:
          admin_status:
            description: Administrative status for the 2.4GHz radio interface. For example, "Enabled".
            type: str
            required: False
          antenna_name:
            description: Name or type of antenna used for the 2.4GHz radio interface. For example, "other".
            type: str
            required: False
          antenna_gain:
            description: |
              Specifies the antenna gain value in decibels (dB) for the 2.4GHz radio interface, valid values range
              from 0 to 40. For example, 10.
            type: int
            required: False
          radio_role_assignment:
            description: Role assignment mode for the 2.4GHz radio interface. Accepts "Auto", "Client-serving", or "Monitor". For example, Auto.
            type: str
            required: False
          cable_loss:
            description: |
              Cable loss in dB for the 2.4GHz radio interface. Valid values are from 0 to 40.
              This value must be less than the antenna gain. For example, 2.
            type: int
            required: False
          antenna_cable_name:
            description: Name or type of antenna cable used for the 2.4GHz radio interface. For example, "other".
            type: str
            required: False
          channel_assignment_mode:
            description: Mode of channel assignment for the 2.4GHz radio interface. Accepts "Global" or "Custom". For example, "Custom".
            type: str
            required: False
          channel_number:
            description: Custom channel number configured for the 2.4GHz radio interface. For example, 6.
            type: int
            required: False
          power_assignment_mode:
            description: Mode of power assignment for the 2.4GHz radio interface. Accepts "Global" or "Custom". For example, "Custom".
            type: str
            required: False
          power_level:
            description: Custom power level configured for the 2.4GHz radio interface. For example, 3.
            type: int
            required: False
      5ghz_radio:
        description: Configuration options for the 5GHz radio interface.
        type: dict
        required: False
        suboptions:
          admin_status:
            description: Administrative status for the 5GHz radio interface. For example, "Enabled".
            type: str
            required: False
          antenna_name:
            description: Name or type of antenna used for the 5GHz radio interface. For example, "other".
            type: str
            required: False
          antenna_gain:
            description: |
              Antenna gain value in decibels (dB) for the 5GHz radio interface, valid values range
              from 0 to 40. For example, 5.
            type: int
            required: False
          radio_role_assignment:
            description: |
              Role assignment mode for the 5GHz radio interface. Accepts "Auto", "Client-serving",
              or "Monitor". For example, "Auto".
            type: str
            required: False
          cable_loss:
            description: |
              Cable loss in dB for the 5GHz radio interface. Valid values are from 0 to 40.
              This value must be less than the antenna gain. For example, 3.
            type: int
            required: False
          antenna_cable_name:
            description: Name or type of antenna cable used for the 5GHz radio interface. For example, "other".
            type: str
            required: False
          channel_assignment_mode:
            description: Mode of channel assignment for the 5GHz radio interface. Accepts "Global" or "Custom". For example, "Custom".
            type: str
            required: False
          channel_number:
            description: Custom channel number configured for the 5GHz radio interface. For example, 36.
            type: int
            required: False
          power_assignment_mode:
            description: Mode of power assignment for the 5GHz radio interface. Accepts "Global" or "Custom". For example, "Custom".
            type: str
            required: False
          power_level:
            description: Custom power level configured for the 5GHz radio interface. For example, 3.
            type: int
            required: False
      6ghz_radio:
        description: Configuration options for the 6GHz radio interface.
        type: dict
        required: False
        suboptions:
          admin_status:
            description: Administrative status for the 6GHz radio interface. For example, "Enabled".
            type: str
            required: False
          antenna_name:
            description: Name or type of antenna used for the 6GHz radio interface. For example, "other".
            type: str
            required: False
          antenna_gain:
            description: |
              Antenna gain value in decibels (dB) for the 6GHz radio interface, valid values range
              from 0 to 40. For example, 30.
            type: int
            required: False
          radio_role_assignment:
            description: Role assignment mode for the 6GHz radio interface. Accepts "Auto", "Client-serving", or "Monitor".
            type: str
            required: False
          cable_loss:
            description: |
              Cable loss in dB for the 6GHz radio interface. Valid values are from 0 to 40.
              This value must be less than the antenna gain. For example, 10.
            type: int
            required: False
          antenna_cable_name:
            description: Name or type of antenna cable used for the 6GHz radio interface. For example, "other".
            type: str
            required: False
          channel_assignment_mode:
            description: Mode of channel assignment for the 6GHz radio interface. Accepts "Global" or "Custom". For example, "Custom".
            type: str
            required: False
          channel_number:
            description: Custom channel number configured for the 6GHz radio interface. For example, 6.
            type: int
            required: False
          power_assignment_mode:
            description: Mode of power assignment for the 6GHz radio interface. Accepts "Global" or "Custom". For example, "Custom".
            type: str
            required: False
          power_level:
            description: Custom power level configured for the 6GHz radio interface. For example, 3.
            type: int
            required: False
      xor_radio:
        description: Configuration options for the XOR radio interface.
        type: dict
        required: False
        suboptions:
          admin_status:
            description: Administrative status for the XOR radio interface. For example, "Enabled".
            type: str
            required: False
          antenna_name:
            description: Name or type of antenna used for the XOR radio interface. For example, "other".
            type: str
            required: False
          antenna_gain:
            description: |
              Antenna gain value in decibels (dB) for the XOR radio interface, valid values range
              from 0 to 40. For example, 14.
            type: int
            required: False
          radio_role_assignment:
            description: |
              Role assignment mode for the XOR radio interface. Accepts "Auto", "Client-serving", or "Monitor"
              If "radio_role_assignment" is set to "Client-serving" only the power level and channel number can be changed.
              Additionally, if the 5 GHz band is selected in the radio band, the power level cannot be modified.
              For example, "Auto".
            type: str
            required: False
          radio_band:
            description: |
              Radio band should be enabled if the radio role assignment is set to "Client-serving" mode.
              Accepts "2.4 GHz" or "5 GHz" or "6 GHz".
            type: str
            required: False
          cable_loss:
            description: |
              Cable loss in dB for the XOR radio interface. Valid values are from 0 to 40.
              This value must be less than the antenna gain. For example, 5.
            type: int
            required: False
          antenna_cable_name:
            description: Name or type of antenna cable used for the XOR radio interface. For example, "other".
            type: str
            required: False
          channel_assignment_mode:
            description: |
              Mode of channel assignment for the XOR radio interface. Accepts "Global" or "Custom".
              - For "Custom" mode and a radio band of "2.4 GHz", valid values are from 1 to 14.
              - For "Custom" mode and a radio band of "5 GHz", valid values are
                36, 40, 44, 48, 52, 56, 60, 64, 100, 104, 108,
                112, 116, 120, 124, 128, 132, 136, 140, 144,
                149, 153, 157, 161, 165, 169, 173.
              - For "Custom" mode and a radio band of "6 GHz", valid values are
                1, 5, 9, 13, 17, 21, 25, 29, 33, 37, 41, 45, 49,
                53, 57, 61, 65, 69, 73, 77, 81, 85, 89, 93, 97,
                101, 105, 109, 113, 117, 121, 125, 129, 133, 137,
                141, 145, 149, 153, 157, 161, 165, 169, 173, 177,
                181, 185, 189, 193, 197, 201, 205, 209, 213, 217,
                221, 225, 229, 233.
              For example, "Custom".
            type: str
            required: False
          channel_number:
            description: Custom channel number configured for the XOR radio interface. For example, 6.
            type: int
            required: False
          channel_width:
            description: |
              Width of the channel configured for the XOR radio interface. Accepts values
              "20 MHz", "40 MHz", "80 MHz", "160 MHz" or "320 MHz". For example, 20 MHz.
            type: str
            required: False
          power_assignment_mode:
            description: |
              Mode of power assignment for the XOR radio interface. Accepts "Global" or "Custom."
              In "Custom" mode, valid values range from 1 to 8.
            type: str
            required: False
          power_level:
            description: Custom power level configured for the XOR radio interface. For example, 3.
            type: int
            required: False
      tri_radio:
        description: Configuration options for the TRI radio interface.
        type: dict
        required: False
        suboptions:
          admin_status:
            description: Administrative status for the TRI radio interface. For example, "Enabled".
            type: str
            required: False
          antenna_name:
            description: Name or type of antenna used for the TRI radio interface. For example, "other".
            type: str
            required: False
          antenna_gain:
            description: |
              Antenna gain value in decibels (dB) for the TRI radio interface, valid values range
              from 0 to 40. For example, 16.
            type: int
            required: False
          radio_role_assignment:
            description: |
              Role assignment mode for the TRI radio interface. Accepts "Auto", "Client-serving", or "Monitor".
              If radio_role_assignment is "client-serving", then only power-level and channel-level can be changed.
            type: str
            required: False
          cable_loss:
            description: |
              Cable loss in dB for the TRI radio interface. Valid values are from 0 to 40.
              This value must be less than the antenna gain. For example, 6.
            type: int
            required: False
          antenna_cable_name:
            description: Name or type of antenna cable used for the TRI radio interface. For example, "other".
            type: str
            required: False
          channel_assignment_mode:
            description: |
              Mode of channel assignment for the TRI radio interface. Accepts "Global" or "Custom".
              For Custom, it accepts values like 36, 40, 44, 48, 52, 56, 60, 64, 100, 104, 108, 112, 116, 120, 124, 128,
              132, 136, 140, 144, 149, 153, 157, 161, 165, 169, 173. (eg. Custom)
            type: str
            required: False
          channel_number:
            description: Custom channel number configured for the TRI radio interface. For example, 6.
            type: int
            required: False
          channel_width:
            description: |
              Width of the channel configured for the TRI radio interface. Accepts values
              "20 MHz", "40 MHz", "80 MHz", "160 MHz", or "320 MHz". . For example, 20 MHz.
            type: str
            required: False
          power_assignment_mode:
            description: |
                Mode of power assignment for the TRI radio interface. Accepts "Global" or "Custom".
                In Custom, it accepts values 1 to 8.
            type: str
            required: False
          power_level:
            description: Custom power level configured for the TRI radio interface. For example, 3.
            type: int
            required: False
          dual_radio_mode:
            description: |
              Mode of operation configured for the TRI radio interface. Specifies how the
              access point (AP) manages its dual radio functionality. eg . Auto
            type: str
            required: False
      ap_selected_fields:
        description: When enable the verify flag "config_verify" to see only the filter field of the AP details in the output.
          (eg. "id,hostname,family,type,mac_address,management_ip_address,ap_ethernet_mac_address")
        type: str
        required: False
      ap_config_selected_fields:
        description: |
          When enable the verify flag "config_verify" to see only the filter field of the AP configuration in the output.
          (eg. "mac_address,eth_mac,ap_name,led_brightness_level,led_status,location,radioDTOs")
        type: str
        required: False

requirements:
  - dnacentersdk >= 2.7.2
  - python >= 3.8

seealso:
  - name: Cisco DNAC Ansible Collection Documentation
    description: Complete guide to using the Cisco DNAC Ansible collection.
    link: https://docs.ansible.com/ansible/latest/collections/cisco/dnac/index.html
  - name: Cisco DNAC API Documentation
    description: Official API documentation for Cisco DNAC.
    link: https://developer.cisco.com/docs/dna-center/

notes:
  - Make sure to install the required Python dependencies by executing pip install dnacentersdk.
  - SDK Method used are
  - devices.get_device_list
  - wireless.get_access_point_configuration
  - sites.get_site
  - sda.get_device_info
  - sites.assign_devices_to_site
  - wireless.ap_provision
  - wireless.configure_access_points
  - sites.get_membership
  - Paths used are
  - GET  /dna/intent/api/v1/network-device
  - GET  /dna/intent/api/v1/site
  - GET  /dna/intent/api/v1/business/sda/device
  - POST /dna/intent/api/v1/wireless/ap-provision
  - GET  /dna/intent/api/v1/membership/{siteId}
  - GET  /dna/intent/api/v1/wireless/accesspoint-configuration/details/{task_id}
  - POST /dna/intent/api/v2/wireless/accesspoint-configuration
  - POST /dna/intent/api/v1/assign-device-to-site/{siteId}/device
"""

EXAMPLES = r"""
- name: Provision/Move/Update Wireless Access Point Configuration
  hosts: dnac_servers
  connection: local
  gather_facts: no
  vars_files:
    - "credentials.yml"
  tasks:
    - name: Updating Access Point Site / Configuration details
      cisco.dnac.accesspoint_workflow_manager:
        dnac_host: "{{ dnac_host }}"
        dnac_username: "{{ dnac_username }}"
        dnac_password: "{{ dnac_password }}"
        dnac_verify: "{{ dnac_verify }}"
        dnac_port: "{{ dnac_port }}"
        dnac_version: "{{ dnac_version }}"
        dnac_debug: "{{ dnac_debug }}"
        dnac_log: True
        dnac_log_level: DEBUG
        config_verify: False
        state: merged
        config:
          - mac_address: 90:e9:5e:03:f3:40
            2.4ghz_radio:
              admin_status: "Enabled"
              antenna_name: "AIR-ANT2513P4M-N-2.4GHz"
              radio_role_assignment: "Client-Serving"
              powerlevel: 5
              channel_number: 7
      register: output_list

    - name: Updating Access Point Site / Configuration details
      cisco.dnac.accesspoint_workflow_manager:
        dnac_host: "{{ dnac_host }}"
        dnac_username: "{{ dnac_username }}"
        dnac_password: "{{ dnac_password }}"
        dnac_verify: "{{ dnac_verify }}"
        dnac_port: "{{ dnac_port }}"
        dnac_version: "{{ dnac_version }}"
        dnac_debug: "{{ dnac_debug }}"
        dnac_log: True
        dnac_log_level: DEBUG
        config_verify: False
        state: merged
        config:
          - mac_address: 90:e9:5e:03:f3:40
            2.4ghz_radio:
              admin_status: "Enabled"
              power_assignment_mode: "Global"
      register: output_list

    - name: Updating Access Point Site / Configuration details
      cisco.dnac.accesspoint_workflow_manager:
        dnac_host: "{{ dnac_host }}"
        dnac_username: "{{ dnac_username }}"
        dnac_password: "{{ dnac_password }}"
        dnac_verify: "{{ dnac_verify }}"
        dnac_port: "{{ dnac_port }}"
        dnac_version: "{{ dnac_version }}"
        dnac_debug: "{{ dnac_debug }}"
        dnac_log: True
        dnac_log_level: DEBUG
        config_verify: False
        state: merged
        config:
          - mac_address: 90:e9:5e:03:f3:40
            2.4ghz_radio:
              admin_status: "Enabled"
              channel_assignment_mode: "Global"
      register: output_list

    - name: Updating Access Point Site / Configuration details
      cisco.dnac.accesspoint_workflow_manager:
        dnac_host: "{{ dnac_host }}"
        dnac_username: "{{ dnac_username }}"
        dnac_password: "{{ dnac_password }}"
        dnac_verify: "{{ dnac_verify }}"
        dnac_port: "{{ dnac_port }}"
        dnac_version: "{{ dnac_version }}"
        dnac_debug: "{{ dnac_debug }}"
        dnac_log: True
        dnac_log_level: DEBUG
        config_verify: False
        state: merged
        config:
          - mac_address: 90:e9:5e:03:f3:40
            5ghz_radio:
              admin_status: "Enabled"
              antenna_name: "AIR-ANT2513P4M-N-5GHz"
      register: output_list

    - name: Updating Access Point Site / Configuration details
      cisco.dnac.accesspoint_workflow_manager:
        dnac_host: "{{ dnac_host }}"
        dnac_username: "{{ dnac_username }}"
        dnac_password: "{{ dnac_password }}"
        dnac_verify: "{{ dnac_verify }}"
        dnac_port: "{{ dnac_port }}"
        dnac_version: "{{ dnac_version }}"
        dnac_debug: "{{ dnac_debug }}"
        dnac_log: True
        dnac_log_level: DEBUG
        config_verify: False
        state: merged
        config:
          - mac_address: 90:e9:5e:03:f3:40
            5ghz_radio:
              admin_status: "Enabled"
              antenna_name: "AIR-ANT2513P4M-N-5GHz"
              radio_role_assignment: "Client-Serving"
              channel_number: 44
      register: output_list

    - name: Updating Access Point Site / Configuration details
      cisco.dnac.accesspoint_workflow_manager:
        dnac_host: "{{ dnac_host }}"
        dnac_username: "{{ dnac_username }}"
        dnac_password: "{{ dnac_password }}"
        dnac_verify: "{{ dnac_verify }}"
        dnac_port: "{{ dnac_port }}"
        dnac_version: "{{ dnac_version }}"
        dnac_debug: "{{ dnac_debug }}"
        dnac_log: True
        dnac_log_level: DEBUG
        config_verify: False
        state: merged
        config:
          - mac_address: 90:e9:5e:03:f3:40
            5ghz_radio:
              admin_status: "Enabled"
              antenna_name: "C-ANT9104-Single-D0-5GHz"
              channel_number: 52
              powerlevel: 5
              channel_width: "40 MHz"
      register: output_list

    - name: Updating Access Point Site / Configuration details
      cisco.dnac.accesspoint_workflow_manager:
        dnac_host: "{{ dnac_host }}"
        dnac_username: "{{ dnac_username }}"
        dnac_password: "{{ dnac_password }}"
        dnac_verify: "{{ dnac_verify }}"
        dnac_port: "{{ dnac_port }}"
        dnac_version: "{{ dnac_version }}"
        dnac_debug: "{{ dnac_debug }}"
        dnac_log: True
        dnac_log_level: DEBUG
        config_verify: False
        state: merged
        config:
          - mac_address: 90:e9:5e:03:f3:40
            2.4ghz_radio:
              admin_status: "Enabled"
              antenna_name: "C-ANT9103-2.4GHz"
              channel_number: 9
              powerlevel: 4
            5ghz_radio:
              admin_status: "Enabled"
              antenna_name: "C-ANT9103-5GHz"
              channel_number: 40
              powerlevel: 3
              channel_width: "20 MHz"
      register: output_list

    - name: Provisioning and Re-provisiong Access Point Site details
      cisco.dnac.accesspoint_workflow_manager:
        dnac_host: "{{ dnac_host }}"
        dnac_username: "{{ dnac_username }}"
        dnac_password: "{{ dnac_password }}"
        dnac_verify: "{{ dnac_verify }}"
        dnac_port: "{{ dnac_port }}"
        dnac_version: "{{ dnac_version }}"
        dnac_debug: "{{ dnac_debug }}"
        dnac_log: True
        dnac_log_level: DEBUG
        config_verify: True
        state: merged
        config:
              - ap_type: "Unified AP"
                mac_address:  90:e9:5e:03:f3:40
                rf_profile: "HIGH"
                site:
                  floor:
                    name: "FLOOR1"
                    parent_name: "Global/USA/New York/BLDNYC"
      register: output_list

    - name: Updating Access Point Update / Controller Name
      cisco.dnac.accesspoint_workflow_manager:
        dnac_host: "{{ dnac_host }}"
        dnac_username: "{{ dnac_username }}"
        dnac_password: "{{ dnac_password }}"
        dnac_verify: "{{ dnac_verify }}"
        dnac_port: "{{ dnac_port }}"
        dnac_version: "{{ dnac_version }}"
        dnac_debug: "{{ dnac_debug }}"
        dnac_log: True
        dnac_log_level: DEBUG
        config_verify: True
        state: merged
        config:
          - mac_address: a4:88:73:d4:d6:60
            ap_name: "Cisco_Test_AP_T003"
            admin_status: "Enabled"
            led_status: "Enabled"
            led_brightness_level: 1
            ap_mode: "Local"
            is_assigned_site_as_location: "Enabled"
            failover_priority: "Low"
            primary_controller_name: "NY-EWLC-1"
            primary_ip_address:
              address: "204.192.6.200"
            secondary_controller_name: "NY-EWLC-20"
            secondary_ip_address:
              address: "fe80::202:b3ff:fe1e:8324"
            tertiary_controller_name: "SJ-EWLC-20"
            tertiary_ip_address:
              address: "fe80::202:b3ff:fe1e:8325"
      register: output_list

    - name: Updating Access Point Update / remove tertiary_controller_name
      cisco.dnac.accesspoint_workflow_manager:
        dnac_host: "{{ dnac_host }}"
        dnac_username: "{{ dnac_username }}"
        dnac_password: "{{ dnac_password }}"
        dnac_verify: "{{ dnac_verify }}"
        dnac_port: "{{ dnac_port }}"
        dnac_version: "{{ dnac_version }}"
        dnac_debug: "{{ dnac_debug }}"
        dnac_log: True
        dnac_log_level: DEBUG
        config_verify: True
        state: merged
        config:
          - mac_address: a4:88:73:d4:d6:60
            ap_name: "Cisco_Test_AP_T003"
            admin_status: "Enabled"
            led_status: "Enabled"
            led_brightness_level: 1
            ap_mode: "Local"
            is_assigned_site_as_location: "Enabled"
            failover_priority: "Low"
            primary_controller_name: "NY-EWLC-10"
            primary_ip_address:
              address: "fe80::202:b3ff:fe1e:8329"
            secondary_controller_name: "NY-EWLC-20"
            secondary_ip_address:
              address: "fe80::202:b3ff:fe1e:8324"
            tertiary_controller_name: "Inherit from site / Clear"
      register: output_list

    - name: Updating Access Point Site / Configuration details
      cisco.dnac.accesspoint_workflow_manager:
        dnac_host: "{{ dnac_host }}"
        dnac_username: "{{ dnac_username }}"
        dnac_password: "{{ dnac_password }}"
        dnac_verify: "{{ dnac_verify }}"
        dnac_port: "{{ dnac_port }}"
        dnac_version: "{{ dnac_version }}"
        dnac_debug: "{{ dnac_debug }}"
        dnac_log: True
        dnac_log_level: DEBUG
        config_verify: False
        state: merged
        config:
          - mac_address: 90:e9:5e:03:f3:40
            rf_profile: "HIGH"
            site:
              floor:
                name: "FLOOR1"
                parent_name: "Global/USA/New York/BLDNYC"
            ap_name: "LTTS-test2"
            admin_status: "Enabled"
            led_status: "Enabled"
            led_brightness_level: 5
            ap_mode: "Local"
            is_assigned_site_as_location: "Enabled"
            failover_priority: "Low"
            2.4ghz_radio:
              admin_status: "Enabled"
              antenna_name: "C-ANT9104-2.4GHz"
              radio_role_assignment: "Client-Serving"
              channel_number: 5
              powerlevel: 2
            5ghz_radio:
              admin_status: "Enabled"
              antenna_name: "AIR-ANT2513P4M-N-5GHz"
              radio_role_assignment: "Client-Serving"
              channel_number: 36
              powerlevel: 2
              channel_width: "40 MHz"
      register: output_list

    - name: Updating Access Point Site / Configuration details
      cisco.dnac.accesspoint_workflow_manager:
        dnac_host: "{{ dnac_host }}"
        dnac_username: "{{ dnac_username }}"
        dnac_password: "{{ dnac_password }}"
        dnac_verify: "{{ dnac_verify }}"
        dnac_port: "{{ dnac_port }}"
        dnac_version: "{{ dnac_version }}"
        dnac_debug: "{{ dnac_debug }}"
        dnac_log: True
        dnac_log_level: DEBUG
        config_verify: True
        state: merged
        config:
          - mac_address: 6c:d6:e3:75:5a:e0
            ap_name: "LTTS_Test_9120_T2"
            admin_status: "Enabled"
            led_status: "Enabled"
            led_brightness_level: 2
            ap_mode: "Local"
            is_assigned_site_as_location: "Enabled"
            failover_priority: "Low"
            primary_controller_name: "NY-IAC-EWLC.cisco.local"
            primary_ip_address:
              address: "204.192.6.200"
            secondary_controller_name: "Inherit from site / Clear"
            tertiary_controller_name: "Inherit from site / Clear"
            xor_radio:
              admin_status: "Enabled"
              radio_role_assignment: "Client-Serving"
              channel_number: 4
              radio_band: "2.4 GHz"
              channel_width: "40 MHz"
            5ghz_radio:
              admin_status: "Enabled"
              antenna_name: "AIR-ANT2513P4M-N-5GHz"
              radio_role_assignment: "Client-Serving"
              channel_number: 40
              powerlevel: 2
              channel_width: "80 MHz"
      register: output_list

    - name: Updating Access Point Configuration
      cisco.dnac.accesspoint_workflow_manager:
        dnac_host: "{{ dnac_host }}"
        dnac_username: "{{ dnac_username }}"
        dnac_password: "{{ dnac_password }}"
        dnac_verify: "{{ dnac_verify }}"
        dnac_port: "{{ dnac_port }}"
        dnac_version: "{{ dnac_version }}"
        dnac_debug: "{{ dnac_debug }}"
        dnac_log: True
        dnac_log_level: DEBUG
        config_verify: True
        state: merged
        config:
          - mac_address: e4:38:7e:42:bc:00
            ap_name: "LTTS_Test_9166_T3"
            admin_status: "Enabled"
            led_status: "Enabled"
            led_brightness_level: 3
            ap_mode: "Local"
            is_assigned_site_as_location: "Enabled"
            failover_priority: "Low"
            primary_controller_name: "NY-IAC-EWLC"
            primary_ip_address:
              address: "204.192.6.200"
            secondary_controller_name: "Inherit from site / Clear"
            tertiary_controller_name: "Inherit from site / Clear"
            2.4ghz_radio:
              admin_status: "Enabled"
              radio_role_assignment: "Client-Serving"
              channel_number: 3
              powerlevel: 3
            5ghz_radio:
              admin_status: "Enabled"
              radio_role_assignment: "Client-Serving"
              channel_number: 44
              powerlevel: 3
              channel_width: "20 MHz"
            xor_radio:
              admin_status: "Enabled"
              radio_role_assignment: "Client-Serving"
              channel_number: 1
              powerlevel: 3
              radio_band: "6 GHz"
              channel_width: "40 MHz"
      register: output_list
"""

RETURN = r"""
#Case 1: Updating Access Point Configuration Details
response_1:
  description: >
    A list of dictionaries containing details about the AP updates and verification
    results, as returned by the Catalyst Center Python SDK
  returned: always
  type: dict
  sample: |
    {
        "response": [{
                "changed": true,
                "response": {
                    "ap_config_update_status": "The update for AP Config Cisco_Test_9120_T1 has been successfully verified."
                }
        }]
    }

#Case-2: Provisioning and Re-Provisioning of Accesspoint
response_2:
  description: >
    A dictionary with activation details as returned by the Catalyst Center Python SDK
  returned: always
  type: dict
  sample: |
    {
        "response": {
                        {
                            "bapiKey": "d897-19b8-47aa-a9c4",
                            "bapiName": "AP Provision",
                            "bapiExecutionId": "97d5edd5-d5db-40d8-9ab6-f15dc4a5cc30",
                            "startTime": "Wed Jul 03 18:37:24 UTC 2024",
                            "startTimeEpoch": 1720031844919,
                            "endTimeEpoch": 0,
                            "timeDuration": 0,
                            "status": "IN_PROGRESS",
                            "runtimeInstanceId": "DNACP_Runtime_3f8f258c-9f7a-4511-b361-592ee9e0c4d2"
                        }
                    }
    }
"""


import time
import re
from ansible_collections.cisco.dnac.plugins.module_utils.dnac import (
    DnacBase,
    validate_list_of_dicts,
    validate_str,
    get_dict_result,
)
from ansible.module_utils.basic import AnsibleModule


class Accesspoint(DnacBase):
    """Class containing member attributes for DNAC Access Point Automation module"""

    def __init__(self, module):
        super().__init__(module)
        self.supported_states = ["merged"]
        self.payload = module.params
        self.payload["consolidated_result"] = []
        self.keymap = {}
        self.radio_interface = ["6ghz_radio", "xor_radio", "tri_radio"]
        self.allowed_series = {
            "6ghz_radio": ["9136I", "9162I", "9163E", "9164I", "IW9167IH", "9178I", "9176I",
                           "9176D1"],
            "xor_radio": ["280", "380", "480", "9120", "9166", "IW9167EH", "IW9165E", "IW9165DH"],
            "tri_radio": ["9124AXE", "9130AXI", "9130AXE", "9178I"]
        }
        self.allowed_channel_no = {
            "2.4ghz_radio": list(range(1, 15)),
            "5ghz_radio": (36, 40, 44, 48, 52, 56, 60, 64, 100, 104, 108, 112, 116, 120,
                           124, 128, 132, 136, 140, 144, 149, 153, 157, 161, 165, 169, 173),
            "6ghz_radio": list(range(1, 234, 4))
        }
        self.dnac_version = int(self.payload.get("dnac_version").replace(".", ""))
        self.version_2_3_5_3, self.version_2_3_7_6 = 2353, 2376

    def validate_input_yml(self):
        """
        Validate fields provided in a YAML file against predefined specifications.
        Checks playbook configuration to ensure it matches expected structure and data types.

        Parameters:
        - self (object): Instance of a class for Cisco Catalyst Center interaction.

        Returns:
        - Updates instance attributes:
            - self.msg: Validation result message.
            - self.status: Validation status ("success" or "failed").
            - self.validated_config: Validated "config" parameter if successful.

        Description:
        Example:
        Instantiate the class and call "validate_input_yml".
        - "self.status" is "success" on successful validation; "self.validated_config" holds
            validated data.
        - "self.status" is "failed" on validation failure; "self.msg" describes issues.
        """

        self.log("Validating the Playbook Yaml File..", "INFO")
        if not self.config:
            self.status = "success"
            self.msg = "Configuration is not available in the playbook for validation"
            self.log(self.msg, "ERROR")
            return self

        accesspoint_spec = {
            "mac_address": {"required": False, "type": "str"},
            "management_ip_address": {"required": False, "type": "str"},
            "hostname": {"required": False, "type": "str"},
            "rf_profile": {"required": False, "type": "str"},
            "site": {"required": False, "type": "dict"},
            "type": {"required": False, "type": "str"},
            "ap_name": {"required": False, "type": "str"},
            "admin_status": {"required": False, "type": "str"},
            "led_status": {"required": False, "type": "str"},
            "led_brightness_level": {"required": False, "type": "int", "range_min": 1, "range_max": 8},
            "ap_mode": {"required": False, "type": "str"},
            "location": {"required": False, "type": "str"},
            "is_assigned_site_as_location": {"required": False, "type": "str"},
            "failover_priority": {"required": False, "type": "str"},
            "primary_controller_name": {"required": False, "type": "str"},
            "primary_ip_address": {"required": False, "type": "dict"},
            "secondary_controller_name": {"required": False, "type": "str"},
            "secondary_ip_address": {"required": False, "type": "dict"},
            "tertiary_controller_name": {"required": False, "type": "str"},
            "tertiary_ip_address": {"required": False, "type": "dict"},
            "clean_air_si_2.4ghz": {"required": False, "type": "str"},
            "clean_air_si_5ghz": {"required": False, "type": "str"},
            "clean_air_si_6ghz": {"required": False, "type": "str"},
            "2.4ghz_radio": {"required": False, "type": "dict"},
            "5ghz_radio": {"required": False, "type": "dict"},
            "6ghz_radio": {"required": False, "type": "dict"},
            "xor_radio": {"required": False, "type": "dict"},
            "tri_radio": {"required": False, "type": "dict"},
            "ap_selected_fields": {"required": False, "type": "str"},
            "ap_config_selected_fields": {"required": False, "type": "str"}
        }
        radio_config_spec = {
            "admin_status": {"required": False, "type": "str"},
            "dual_radio_mode": {"required": False, "type": "str"},
            "antenna_name": {"required": False, "type": "str"},
            "antenna_gain": {"required": False, "type": "int"},
            "radio_role_assignment": {"required": False, "type": "str"},
            "cable_loss": {"required": False, "type": "int"},
            "antenna_cable_name": {"required": False, "type": "str"},
            "channel_assignment_mode": {"required": False, "type": "str"},
            "channel_number": {"required": False, "type": "int"},
            "power_assignment_mode": {"required": False, "type": "str"},
            "powerlevel": {"required": False, "type": "int", "range_min": 1, "range_max": 8},
            "channel_width": {"required": False, "type": "str"},
            "radio_band": {"required": False, "type": "str"}
        }
        ap_list = self.update_site_type_key(self.camel_to_snake_case(self.payload.get("config")))

        invalid_list_radio = []
        for each_ap in ap_list:
            for each_radio in ("2.4ghz_radio", "5ghz_radio", "6ghz_radio", "xor_radio", "tri_radio"):
                radio_config = each_ap.get(each_radio)
                if radio_config:
                    valid_param_radio, invalid_params_radio = \
                        validate_list_of_dicts([radio_config], radio_config_spec)
                    if len(invalid_params_radio) > 0:
                        invalid_list_radio.append(each_radio + str(invalid_params_radio))

        valid_param, invalid_params = validate_list_of_dicts(ap_list, accesspoint_spec)

        if invalid_params or invalid_list_radio:
            self.msg = "Invalid parameters in playbook: {0} ".format(
                "\n".join(invalid_params) + "\n".join(invalid_list_radio)
            )
            self.log(self.msg, "ERROR")
            self.status = "failed"
            return self

        self.validated_config = valid_param
        self.msg = "Successfully validated playbook config params:{0}".format(self.pprint(valid_param))
        self.log(self.msg, "INFO")
        self.status = "success"
        return self

    def get_want(self, ap_config):
        """
        Retrieve Access Point configuration and site-related details from the playbook
        needed for AP configuration, provisioning, and re-provisioning.
        Parameters:
            self (object): An instance of a class for Cisco Catalyst Center interaction.
            ap_config (dict): Dictionary containing Access Point configuration information.

        Returns:
            self (object): Updated instance with extracted Access Point configuration
            stored in "want".

        Description:
            Extracts all Access Point configuration details from "ap_config", excluding
            fields such as "ap_selected_fields" and "ap_config_selected_fields".
            The extracted information is stored in the "want" attribute of the
            instance for use in subsequent workflow steps.
        """
        want = {}

        for key, value in ap_config.items():
            if key not in ("ap_selected_fields", "ap_config_selected_fields"):
                if ap_config.get(key) is not None:
                    want[key] = value

        self.want = want
        self.log("Desired State (want): {0}".format(self.pprint(self.want)), "INFO")
        return self

    def get_have(self, input_config):
        """
        Retrieve current Access Point configuration and site releated details from
        Cisco Catalyst Center.
        Parameters:
            self (object): An instance of a class for Cisco Catalyst Center interaction.
            input_config (dict): Dictionary containing configuration details.

        Returns:
            self (object): Updated instance with retrieved Access Point configuration stored \
                in "have".

        Description:
            Checks if the specified Access Point configuration and site exists in the system.
            If found, retrieves details such as MAC address, IP address, hostname,
            associated WLC IP, AP type and site information if available, these details
            are stored in the "have" attribute of the instance.
        """
        ap_exists = False
        current_ap_config = None
        (ap_exists, current_ap_config) = self.get_current_config(input_config)

        self.log("Current AP config details (have): {0}".format(self.pprint(
            current_ap_config)), "DEBUG")
        have = {}

        if ap_exists:
            have["mac_address"] = current_ap_config.get("mac_address")
            have["ap_exists"] = ap_exists
            have["current_ap_config"] = current_ap_config
            have["ip_address"] = self.payload["access_point_details"]["management_ip_address"]
            have["device_id"] = self.payload["access_point_details"]["id"]
            have["wlc_provision_status"] = self.payload.get("wlc_provision_status")
            have["associated_wlc_ip"] = self.payload["access_point_details"]["associated_wlc_ip"]
            have["hostname"] = self.payload["access_point_details"]["hostname"]
            have["ap_type"] = self.payload["access_point_details"]["family"]

        if self.payload.get("site_exists"):
            have["site_name_hierarchy"] = self.want["site_name"]
            have["site_exists"] = self.payload["current_site"]
            have["site_required_changes"] = False if self.payload["site_changes"] else True
            have["site_id"] = self.payload["current_site"]["site_id"]

        self.have = have
        self.log("Current State (have): {0}".format(self.pprint(self.have)), "INFO")
        return self

    def get_diff_merged(self, ap_config):
        """
        Provision, re-provision, update, or create wireless access point configurations in
        Cisco Catalyst Center using playbook-provided fields.
        Parameters:
            self (object): An instance of a class for interacting with Cisco Catalyst Center.
            ap_config (dict): Dictionary containing configuration information.

        Returns:
            self (object): Updated instance with operation results stored in "result".

        Description:
            Determines whether to Provision, re-provision, update or create the Access Point
            configuration in Cisco Catalyst Center based on provided information.
            If the Access Point and site exists, it compares current configuration
            with input data. If changes are required, it updates the configuration using the
            "configure_access_points" function from the Cisco Catalyst Center API.
            If no updates are needed, it logs that the configuration is up to date.
            Handles provisioning and site assignment if specified by playbook data.
        """
        task_response = None
        self.validate_ap_config_parameters(ap_config).check_return_status()
        responses = {}
        responses["accesspoints_updates"] = {}

        if not self.have.get("ap_exists"):
            self.status = "failed"
            self.msg = "Access Point does not exist."
            self.log(self.msg, "ERROR")
            return self

        self.log("Access Point exists. Proceeding with configuration update.", "INFO")

        site_required_changes = self.have.get("site_required_changes")
        site = self.want.get("site")

        if site:
            if site_required_changes:
                if self.have.get("wlc_provision_status") == "success":
                    provision_status, provision_details = self.provision_device()
                    if provision_status == "SUCCESS":
                        self.result["changed"] = True
                        self.msg = "AP {0} provisioned successfully.".format(self.have["hostname"])
                        self.log(self.msg, "INFO")
                        responses["accesspoints_updates"].update({
                            "provision_message": self.msg
                        })
            else:
                self.msg = "AP {0} already provisioned at site {1}.".format(
                    self.have["hostname"], self.have.get("site_name_hierarchy"))
                self.log(self.msg, "INFO")
                self.result["changed"] = False
                responses["accesspoints_updates"].update({"provision_message": self.msg})

        if not self.ap_update_required:
            return self

        time.sleep(self.payload.get("next_task_after_interval"))

        self.log("Comparing current AP configuration with input data.", "INFO")
        consolidated_data = self.config_diff(self.have["current_ap_config"])
        if not consolidated_data:
            self.msg = "AP - {0} does not need any update".format(self.have.get("current_ap_config").get("ap_name"))
            self.log(self.msg, "INFO")
            del self.payload["access_point_details"]
            responses["accesspoints_updates"].update({
                "ap_config_message": self.msg
            })
            self.result["changed"] = True if self.result["changed"] else False
            self.result["response"] = responses
            return self

        self.log("Final AP Configuration data to update {0}".format(self.pprint(
            consolidated_data)), "INFO")
        task_response = self.update_ap_configuration(consolidated_data)
        self.log("Access Point update response: {0} .".format(task_response), "INFO")

        if task_response and isinstance(task_response, dict):
            resync_retry_count = self.payload.get("dnac_api_task_timeout")
            resync_retry_interval = self.payload.get("dnac_task_poll_interval")
            while resync_retry_count:
                task_details_response = self.get_task_details(
                    task_response["response"]["taskId"])
                self.log("Status of the task: {0} .".format(self.status), "INFO")

                if task_details_response.get("endTime") is not None:
                    if task_details_response.get("isError") is True:
                        self.result["changed"] = True if self.result["changed"] is True else False
                        self.status = "failed"
                        self.msg = "Unable to get success response, hence AP config not updated"
                        self.log(self.msg, "ERROR")
                        self.log("Task Details: {0} .".format(self.pprint(
                            task_details_response)), "ERROR")
                        responses["accesspoints_updates"] = {
                            "ap_update_config_task_details": task_details_response,
                            "ap_config_update_status": self.msg}
                        self.module.fail_json(msg=self.msg, response=responses)
                    else:
                        self.result["changed"] = True
                        self.result["ap_update_status"] = True
                        self.log("Task Details: {0} .".format(self.pprint(
                            task_details_response)), "INFO")
                        self.msg = "AP Configuration - {0} updated Successfully".format(
                            self.have["current_ap_config"].get("ap_name"))
                        self.log(self.msg, "INFO")
                        responses["accesspoints_updates"] = {
                            "ap_update_config_task_details": task_details_response["id"],
                            "ap_config_update_status": self.msg
                        }
                        self.result["ap_update_msg"] = self.msg
                    break

                time.sleep(resync_retry_interval)
                resync_retry_count = resync_retry_count - 1

        self.result["response"] = responses
        return self

    def ap_update_required(self):
        """
        Check if the necessary keys are present in the configuration for AP updates.

        Returns:
            bool: True if any of the required keys for AP update are present, False otherwise.
        """
        required_keys_for_updates = [
            "ap_name", "admin_status",
            "led_status", "led_brightness_level", "ap_mode", "location",
            "failover_priority", "clean_air_si_2.4ghz", "clean_air_si_5ghz", "clean_air_si_6ghz",
            "primary_controller_name", "primary_ip_address", "secondary_controller_name", "address",
            "secondary_ip_address", "tertiary_controller_name", "tertiary_ip_address", "2.4ghz_radio",
            "antenna_name", "radio_role_assignment", "cable_loss", "antenna_cable_name",
            "channel_assignment_mode", "channel_number", "power_assignment_mode", "powerlevel",
            "antenna_gain", "channel_width", "5ghz_radio", "6ghz_radio",
            "xor_radio", "radio_band", "tri_radio", "dual_radio_mode"
        ]
        want_key_list = self.want.keys()
        has_required_keys = bool(set(want_key_list).intersection(required_keys_for_updates))
        return has_required_keys

    def verify_diff_merged(self, config):
        """
        Verify if configuration changes for an Access Point (AP) have been successfully applied
        in Cisco Catalyst Center.
        Parameters:
            self (object): An instance of a class for interacting with Cisco Catalyst Center.
            config (dict): The configuration details to be verified.

        Returns:
            self (object): Updated instance reflecting verification results.

        Description:
            Checks the current and desired states of the AP configuration in Cisco Catalyst Center.
            Logs the current and desired configuration states and verifies if the AP exists and
            whether updates are required. If the configuration matches the desired state,
            it logs a success message. Otherwise, it indicates a potential issue with the
            merge operation.
        """

        self.get_have(config)
        self.log("Current AP Config (have): {0}".format(str(self.have)), "INFO")
        self.log("Desired AP Config (want): {0}".format(str(self.want)), "INFO")

        ap_exists = self.have.get("ap_exists")
        ap_name = self.have.get("current_ap_config").get("ap_name")

        if not ap_exists:
            self.status = "failed"
            self.msg = "AP Config '{0}' does not exist in the system.".format(ap_name)
            self.log(self.msg, "ERROR")
            return self

        self.status = "success"
        self.msg = """The requested AP Config '{0}' is present in the Cisco Catalyst Center
                    and its updation has been verified.""".format(ap_name)
        self.log(self.msg, "INFO")

        unmatch_count = 0
        require_update = self.config_diff(self.have["current_ap_config"])
        self.log(self.pprint(require_update), "INFO")
        if require_update:
            radio_list = require_update.get(self.keymap["radio_configurations"], [])
            if len(radio_list) > 0:
                for each_radio in radio_list:
                    radio_key_list = list(each_radio.keys())
                    for each_key in radio_key_list:
                        if each_key not in ("antenna_name", self.keymap["radio_type"], "unmatch", "cable_loss",
                                            self.keymap["radio_role_assignment"]):
                            unmatch_count += 1

            other_keys = list(require_update.keys())
            self.log(other_keys, "INFO")
            for each_key in other_keys:
                if each_key not in (self.keymap["mac_address"], self.keymap["radio_configurations"],
                                    self.keymap["is_assigned_site_as_location"],
                                    self.keymap["primary_controller_name"], self.keymap["secondary_controller_name"],
                                    self.keymap["tertiary_controller_name"], self.keymap["primary_ip_address"],
                                    self.keymap["secondary_ip_address"], self.keymap["tertiary_ip_address"],
                                    self.keymap["clean_air_si_2.4ghz"], self.keymap["clean_air_si_5ghz"],
                                    self.keymap["clean_air_si_6ghz"]):
                    unmatch_count += 1

        self.log("Unmatch count for the radio configuration : {0}".format(str(unmatch_count)), "INFO")
        self.log(str(require_update), "INFO")
        responses = {}
        responses["accesspoints_verify"] = {}

        if self.have.get("site_required_changes") is False:
            msg = "AP provision for the site '{0}' has been successfully verified."\
                .format(self.want.get("site_name"))
            responses["accesspoints_verify"]["ap_provision_update_status"] = msg
            self.result["changed"] = True

        self.log("Unmatch count for the radio configuration : {0}".format(str(unmatch_count)), "INFO")
        if self.result.get("ap_update_status") is True:
            if unmatch_count < 1:
                msg = "The update for AP Config '{0}' has been successfully verified.".format(ap_name)
                self.log(msg, "INFO")
                self.status = "success"
                self.result["changed"] = True

                ap_selected_fields = self.payload.get("config")[0].get("ap_selected_fields")
                if ap_selected_fields is None or ap_selected_fields == "" or ap_selected_fields == "all":
                    self.payload["access_point_details"] = self.payload["access_point_details"]
                else:
                    self.payload["access_point_details"] = self.data_frame(
                        ap_selected_fields, [self.payload["access_point_details"]])

                ap_config_selected_fields =\
                    self.payload.get("config")[0].get("ap_config_selected_fields")
                if ap_config_selected_fields is None or ap_config_selected_fields == "" \
                   or ap_config_selected_fields == "all":
                    self.payload["access_point_config"] = self.payload["access_point_config"]
                else:
                    self.payload["access_point_config"] = self.data_frame(
                        ap_config_selected_fields, [self.payload["access_point_config"]])
                self.have["current_ap_config"] = self.payload["access_point_config"]

                responses["accesspoints_verify"]["ap_config_update_status"] = msg
            else:
                self.msg = "Configuration for AP '{0}' does not match the desired state."\
                    .format(ap_name)
                self.log(self.msg, "DEBUG")
                self.status = "failed"

        self.result["response"] = responses
        return self

    def validate_radio_series(self, ap_config):
        """
        Additional validation to check if the provided input radio configuration data series
        can be updated to the Access Point radio configuration in Cisco Catalyst Center.

        Parameters:
            self (object): An instance of a class for interacting with Cisco Catalyst Center.
            ap_config (dict): Dictionary containing the input configuration details.

        Returns:
            list: List of invalid radio interfaces with details.

        Description:
            Iterates through available radio interfaces and checks if the Access Point
            series supports the specified radio type. If not supported, adds details
            to the "invalid_series" list. Returns the list of invalid radio interfaces
            for further action or validation.
        """
        invalid_series = []
        self.log("Starting validation of radio series with configuration: {0}".format(str(ap_config)), "INFO")
        for radio_type in self.radio_interface:
            ap_series = ap_config.get(radio_type)
            self.log("Validating radio type: {0}".format(radio_type), "INFO")

            if ap_series is not None:
                for series in self.allowed_series[radio_type]:
                    compiled_pattern = re.compile(r'\b{0}\w+|\b{0}\b'.format(re.escape(series)))
                    is_valid = compiled_pattern.search(self.payload["access_point_details"]["series"])
                    if is_valid:
                        invalid_series = []
                        break

                    invalid_entry = "Access Point series '{0}' not supported for the radio type {1} allowed series {2}".format(
                        self.payload["access_point_details"]["series"],
                        radio_type,
                        str(series)
                    )
                    self.log("Invalid series detected: {}".format(invalid_entry), "DEBUG")
                    invalid_series.append(invalid_entry)

        self.log("Completed validation. Invalid series: {}".format(invalid_series), "INFO")
        return invalid_series

    def validate_ap_config_parameters(self, ap_config):
        """
        Additional validation for the update API AP configuration, AP provisioning,
        and re-provisioning payload.

        Parameters:
        - self (object): An instance of a class used for interacting with Cisco Catalyst Center.
        - ap_config (dict): A dictionary containing the input configuration details.

        Returns:
        An instance of the class with updated attributes:
            - self.msg (str): A message describing the validation result.
            - self.status (str): The status of the validation ("success" or "failed").

        Description:
        This method validates various parameters in the AP configuration, AP provisioning, and
        re-provisioning provided by the playbook. It checks and logs errors for fields such as
        MAC address validity, IP address formats, string lengths, and specific values for
        fields like LED status and radio settings.

        Example:
        To use this method, create an instance of the class and call "validate_ap_config_parameters"
        on it. If validation succeeds, "self.status" will be "success". If it fails, "self.status"
        will be "failed", and "self.msg" will describe the validation issues.
        """

        errormsg = []
        invalid_series = self.validate_radio_series(ap_config)

        if invalid_series:
            errormsg.append(invalid_series)

        mac_address = ap_config.get("mac_address")
        if mac_address:
            mac_regex = re.compile(r'^([0-9A-Fa-f]{2}[:-]){5}([0-9A-Fa-f]{2})$')
            if not mac_regex.match(mac_address):
                errormsg.append("mac_address: Invalid MAC Address '{0}' in playbook.".format(
                    mac_address))

        management_ip_address = ap_config.get("management_ip_address")
        if management_ip_address and not self.is_valid_ipv4(management_ip_address):
            errormsg.append("management_ip_address: Invalid Management IP Address '{0}'\
                            in playbook.".format(management_ip_address))

        if ap_config.get("rf_profile"):
            param_spec = dict(type="str", length_max=32)
            validate_str(ap_config["rf_profile"], param_spec, "rf_profile", errormsg)

        site = ap_config.get("site")
        if site:
            floor = site.get("floor")
            if floor:
                floor_name = floor.get("name")
                if floor_name and (not isinstance(floor_name, str) or len(floor_name) > 32):
                    errormsg.append("name: Invalid type or length > 32 characters in playbook.")

                parent_name = floor.get("parent_name")
                if parent_name and (not isinstance(parent_name, str) or len(parent_name) > 64):
                    errormsg.append("parent_name: Invalid type or length > 64 characters in playbook.")

        ap_name = ap_config.get("ap_name")
        if ap_name:
            param_spec = dict(type="str", length_max=32)
            validate_str(ap_name, param_spec, "ap_name", errormsg)

        admin_status = ap_config.get("admin_status")
        if admin_status and admin_status not in ("Enabled", "Disabled"):
            errormsg.append("admin_status: Invalid value '{0}' for admin_status in playbook. Must be either 'Enabled' or 'Disabled'."
                            .format(admin_status))

        led_brightness_level = ap_config.get("led_brightness_level")
        if led_brightness_level and led_brightness_level not in range(1, 9):
            errormsg.append("led_brightness_level: Invalid LED Brightness level '{0}' in playbook."
                            .format(led_brightness_level))

        led_status = ap_config.get("led_status")
        if led_status and led_status not in ("Disabled", "Enabled"):
            errormsg.append("led_status: Invalid LED Status '{0}' in playbook.".format(led_status))

        location = ap_config.get("location")
        if location:
            param_spec = dict(type="str", length_max=255)
            validate_str(location, param_spec, "location", errormsg)

        is_assigned_site_as_location = ap_config.get("is_assigned_site_as_location")
        if is_assigned_site_as_location and is_assigned_site_as_location not in ("Disabled", "Enabled"):
            errormsg.append("is_assigned_site_as_location: Invalid value '{0}' for is_assigned_site_as_location in playbook.\
                            Must be either 'Disabled' or 'Enabled'.".format(is_assigned_site_as_location))

        ap_mode = ap_config.get("ap_mode")
        if ap_mode and ap_mode not in ("Local", "Monitor", "Sniffer", "Bridge"):
            errormsg.append("ap_mode: Invalid value '{0}' for ap_mode in playbook. Must be one of: Local, Monitor, Sniffer or Bridge."
                            .format(ap_mode))

        failover_priority = ap_config.get("failover_priority")
        if failover_priority and failover_priority not in ("Low", "Medium", "High", "Critical"):
            errormsg.append("failover_priority: Invalid value '{0}' for failover_priority in playbook. Must be one of: Low, Medium, High or Critical."
                            .format(failover_priority))

        for freq_band in ["clean_air_si_2.4ghz", "clean_air_si_5ghz", "clean_air_si_6ghz"]:
            ap_config_freq_band = ap_config.get(freq_band)
            if ap_config_freq_band and ap_config_freq_band not in ("Enabled", "Disabled"):
                errormsg.append("{0}: Invalid value '{1}' in playbook. Must be either 'Enabled' or 'Disabled'."
                                .format(freq_band, ap_config_freq_band))

        # Validate Controller Names
        for ctrl_name in ["primary_controller_name", "secondary_controller_name", "tertiary_controller_name"]:
            controller = ap_config.get(ctrl_name)
            if controller == "":
                errormsg.append("{0}: Invalid {0} in playbook. Please select one of: Inherit from site / Clear or Controller name."
                                .format(ap_config.get(ctrl_name)))

        # Validate controller IP Addresses
        for ip_address in ["primary_ip_address", "secondary_ip_address", "tertiary_ip_address"]:
            ap_config_ip_address = ap_config.get(ip_address)
            address = ap_config_ip_address.get("address") if ap_config_ip_address else None
            if address and (not self.is_valid_ipv4(address) and not self.is_valid_ipv6(address)):
                errormsg.append("{0}: Invalid {0} '{1}' in playbook".format(ip_address,
                                                                            ap_config_ip_address))

        # Validate Dual Radio Mode
        dual_radio_mode = ap_config.get("dual_radio_mode")
        if dual_radio_mode and dual_radio_mode not in ["Auto", "Enable", "Disable"]:
            errormsg.append("dual_radio_mode: Invalid value '{0}' for Dual Radio Mode in playbook. Must be one of: Auto, Enable, Disable."
                            .format(dual_radio_mode))

        for radio_series in ["2.4ghz_radio", "5ghz_radio", "6ghz_radio", "xor_radio", "tri_radio"]:
            radio_config = ap_config.get(radio_series)
            if radio_config:
                if self.have["current_ap_config"].get("ap_mode") not in ("Local/FlexConnect", "Local"):
                    errormsg.append("Radio Params cannot be changed when AP mode is in {0}."
                                    .format(self.have["current_ap_config"].get("ap_mode")))
                self.validate_radio_parameters(radio_config, radio_series, errormsg)

        if len(errormsg) > 0:
            self.msg = "Invalid parameters in playbook config: '{0}' ".format(str(errormsg))
            self.log(self.msg, "ERROR")
            self.status = "failed"
            return self

        self.msg = "Successfully validated config params: {0}".format(str(ap_config))
        self.log(self.msg, "INFO")
        self.status = "success"
        return self

    def validate_radio_parameters(self, radio_config, radio_series, errormsg):
        """
        Validate the Radio configuration each parameter.

        Parameters:
        - self (object): An instance of a class used for interacting with Cisco Catalyst Center.
        - radio_config (dict): Each radio config from input "2.4ghz_radio", "5ghz_radio",
                                "6ghz_radio", "xor_radio" or "tri_radio".
        - radio_series (str): Radio series name as "2.4ghz_radio", "5ghz_radio",
                                "6ghz_radio", "xor_radio" or "tri_radio"
        - errormsg (list): Track and append the error message with existing message.
        """
        admin_status = radio_config.get("admin_status")
        if admin_status and admin_status not in ("Enabled", "Disabled"):
            errormsg.append("admin_status: Invalid value '{0}' for admin_status in playbook. Must be either 'Enabled' or 'Disabled'."
                            .format(admin_status))

        radio_type_map = {"2.4ghz_radio": 1, "5ghz_radio": 2, "6ghz_radio": 6,
                          "xor_radio": 3, "tri_radio": 2}
        radio_config["radio_type"] = radio_type_map[radio_series]
        self.want[radio_series]["radio_type"] = radio_config["radio_type"]
        self.keymap["radio_type"] = "radioType"
        radio_band = radio_config.get("radio_band")

        antenna_name = radio_config.get("antenna_name")
        if antenna_name:
            param_spec = dict(type="str", length_max=32)
            validate_str(antenna_name, param_spec, "antenna_name", errormsg)

        antenna_gain = radio_config.get("antenna_gain")
        if antenna_gain and antenna_gain not in range(0, 41):
            errormsg.append("antenna_gain: Invalid '{0}' in playbook, allowed range of min: 0 and max: 40"
                            .format(antenna_gain))

        cable_loss = radio_config.get("cable_loss")
        if cable_loss:
            if not 0 <= cable_loss <= 40:
                errormsg.append("cable_loss: Invalid '{0}' in playbook. Must be between 0 and 40.".format(cable_loss))
            elif antenna_gain and cable_loss >= antenna_gain:
                errormsg.append("cable_loss: Invalid '{0}' in playbook. Must be less than antenna_gain: {1}."
                                .format(cable_loss, antenna_gain))

        channel_assignment_mode = radio_config.get("channel_assignment_mode")
        if channel_assignment_mode and channel_assignment_mode not in ("Global", "Custom"):
            errormsg.append("channel_assignment_mode: Invalid value '{0}' for Channel Assignment Mode in playbook. Must be either 'Global' or 'Custom'."
                            .format(channel_assignment_mode))

        channel_number = radio_config.get("channel_number")
        if channel_number:
            if radio_series == "xor_radio" and self.want.get(radio_series).get("radio_role_assignment") == "Client-Serving"\
               and radio_band in ["2.4 GHz", "5 GHz", "6 GHz"]:
                if radio_band == "2.4 GHz" and channel_number not in self.allowed_channel_no.get("2.4ghz_radio"):
                    errormsg.append(
                        "channel_number: Invalid value '{0}' for Channel Number in playbook. Must be one of: {1}."
                        .format(channel_number, str(self.allowed_channel_no["2.4ghz_radio"])))
                elif radio_band == "5 GHz" and channel_number not in self.allowed_channel_no.get("5ghz_radio"):
                    errormsg.append(
                        "channel_number: Invalid value '{0}' for Channel Number in playbook. Must be one of: {1}."
                        .format(channel_number, str(self.allowed_channel_no["5ghz_radio"])))
                elif radio_band == "6 GHz" and channel_number not in self.allowed_channel_no.get("6ghz_radio"):
                    errormsg.append(
                        "channel_number: Invalid value '{0}' for Channel Number in playbook. Must be one of: {1}."
                        .format(channel_number, str(self.allowed_channel_no["6ghz_radio"])))
            elif self.allowed_channel_no.get(radio_series) is not None and channel_number not in self.allowed_channel_no.get(radio_series):
                errormsg.append(
                    "channel_number: Invalid value '{0}' for Channel Number in playbook. Must be one of: {1}."
                    .format(channel_number, str(self.allowed_channel_no[radio_series]))
                )
            else:
                current_radio_role = self.check_current_radio_role_assignment(
                    radio_series, self.have["current_ap_config"].get("radio_dtos" , []), radio_band)
                if self.want.get(radio_series).get("radio_role_assignment") != "Client-Serving" :
                    errormsg.append(
                        "channel_number: This configuration is only supported with Client-Serving Radio Role Assignment {0} "
                        .format(current_radio_role)
                    )

        channel_width = radio_config.get("channel_width")
        if channel_width and channel_width not in ("20 MHz", "40 MHz", "80 MHz", "160 MHz", "320 MHz"):
            errormsg.append(
                "channel_width: Invalid value '{0}' for Channel width in playbook. "
                "Must be one of: '20 MHz', '40 MHz', '80 MHz', '160 MHz', or '320 MHz'."
                .format(channel_width)
            )

        power_assignment_mode = radio_config.get("power_assignment_mode")
        if power_assignment_mode and power_assignment_mode not in ("Global", "Custom"):
            errormsg.append("power_assignment_mode: Invalid value '{0}' for Power assignment mode in playbook. Must be either 'Global' or 'Custom'."
                            .format(power_assignment_mode))

        powerlevel = radio_config.get("powerlevel")
        if powerlevel:
            if powerlevel not in range(1, 9):
                errormsg.append(
                    "powerlevel: Invalid Power level '{0}' in playbook. Must be between 1 to 8."
                    .format(powerlevel)
                )
            else:
                current_radio_role = self.check_current_radio_role_assignment(
                    radio_series, self.have["current_ap_config"].get("radio_dtos", []), radio_band)
                if self.want.get(radio_series).get("radio_role_assignment") != "Client-Serving" :
                    errormsg.append(
                        "powerlevel: This configuration is only supported with Client-Serving Radio Role Assignment {0} "
                        .format(current_radio_role)
                    )

        radio_role_assignment = radio_config.get("radio_role_assignment")
        if radio_role_assignment == "Client-Serving" and radio_band and radio_band not in ("2.4 GHz", "5 GHz", "6 GHz")\
           and radio_series == "xor_radio":
            errormsg.append("radio_band: Invalid value '{0}' in playbook. Must be either '2.4 GHz' or '5 GHz' or '6 GHz'."
                            .format(radio_band))

        if radio_role_assignment:
            if radio_role_assignment not in ("Auto", "Client-Serving", "Monitor"):
                errormsg.append(
                    "radio_role_assignment: Invalid value '{0}' for radio role assignment in playbook. "
                    "Must be one of: 'Auto', 'Monitor' or 'Client-Serving'."
                    .format(radio_role_assignment)
                )
            else:
                if self.have["current_ap_config"].get("ap_mode") not in ("Local/FlexConnect", "Local"):
                    errormsg.append(
                        "radio_role_assignment: Invalid value '{0}'. Hence, AP mode is not Local. "
                        "Kindly change the AP mode to Local then change the radio_role_assignment to Auto."
                        .format(radio_role_assignment)
                    )

    def check_current_radio_role_assignment(self, radio_type, radio_dtos, radio_band=any):
        """
        Check the current radio role assignment based on radio type and DTOs.

        Parameters:
        - self (object): An instance of a class used for interacting with Cisco Catalyst Center.
        - radio_type (str): Type of radio ("2.4ghz_radio", "5ghz_radio", or "6ghz_radio").
        - radio_dtos (list): List of radio data transfer objects containing slot IDs and
            role assignments.

        Returns:
        - str: Current radio role assignment corresponding to the specified radio type.

        Description:
        This method iterates through the provided list of radio DTOS to find and return
        the radio role assignment based on the specified radio type (2.4 GHz, 5 GHz, or 6 GHz).

        Example:
        To check the current radio role assignment for the 5 GHz radio, call this method with
        "5ghz_radio" as "radio_type" and the list of radio DTOS.
        """
        role_assignment = None
        for each_dto in radio_dtos:
            slot_id = each_dto["slot_id"]
            role_assignment = each_dto.get("radio_role_assignment")
            if (radio_type == "2.4ghz_radio" and slot_id == 0) or \
               (radio_type == "5ghz_radio" and slot_id == 1) or \
               (radio_type == "6ghz_radio" and slot_id == 2):
                break

            if radio_type == "xor_radio":
                if (radio_band == "2.4 GHz" and slot_id == 0) or \
                   (radio_band == "5 GHz" and slot_id == 2) or \
                   (radio_band == "6 GHz" and slot_id == 2):
                    break

            if radio_type == "tri_radio":
                if (radio_band == "2.4 GHz" and slot_id == 0) or \
                   (radio_band == "5 GHz" and slot_id == 1) or \
                   (radio_band == "5 GHz" and slot_id == 2):
                    break

        self.log("Completed checking radio role assignments. Role assignment: {0}, radio type: {1}, radio band: {2}"
                 .format(role_assignment, radio_type, radio_band), "INFO")
        return role_assignment

    def get_accesspoint_details(self, input_config):
        """
        Retrieves the current details of an device in Cisco Catalyst Center.

        Parameters:
        - self (object): An instance of the class containing the method.
        - input_config (dict): A dictionary containing the input configuration details.

        Returns:
        A tuple containing a boolean indicating if the device exists and a
        dictionary of the current inventory details based on the input given from
        playbook either mac_address or management_ip_address or hostname
        (
            True,
            {
                "ap_name": "NFW-AP1-9130AXE",
                "eth_mac": "34:5d:a8:0e:20:b4",
                "led_brightnessLevel": 3,
                "led_status": "Enabled",
                "location": "LTTS",
                "mac_address": "90:e9:5e:03:f3:40"
            }
        )

        Description:
        Retrieve device details from Cisco Catalyst Center using provided MAC address, management IP, or hostname.
        If found, return current device details; otherwise, log errors and fail the function.
        """
        accesspoint_exists = False
        current_configuration = {}
        ap_response = None
        input_param = {}
        self.keymap = self.map_config_key_to_api_param(self.keymap, input_config)
        self.keymap.update({
            "mac_address": "macAddress",
            "management_ip_address": "managementIpAddress",
            "hostname": "hostname",
            "radio_configurations": "radioConfigurations",
            "radio_type": "radioType",
            "is_assigned_site_as_location": "isAssignedSiteAsLocation",
            "clean_air_si_2.4ghz": "cleanAirSI24",
            "clean_air_si_5ghz": "cleanAirSI5",
            "clean_air_si_6ghz": "cleanAirSI6"
        })

        for key in ["mac_address", "management_ip_address", "hostname"]:
            if input_config.get(key):
                input_param[self.keymap[key]] = input_config[key]
                break

        if not input_param:
            msg = "Required param of mac_address,ip_address or hostname is not in playbook config"
            self.log(msg, "WARNING")
            self.module.fail_json(msg=msg, response=msg)
            return (accesspoint_exists, current_configuration)

        try:
            ap_response = self.dnac._exec(
                family="devices",
                function="get_device_list",
                op_modifies=True,
                params=input_param,
            )

            if ap_response and ap_response.get("response"):
                ap_response = self.camel_to_snake_case(ap_response["response"])
                accesspoint_exists = True
                current_configuration = ap_response[0]

        except Exception as e:
            self.msg = "The provided device '{0}' is either invalid or not present in the \
                     Cisco Catalyst Center.".format(str(input_param))
            self.log(msg + str(e), "WARNING")

        if not accesspoint_exists:
            self.msg = "The provided device '{0}' is either invalid or not present in the \
                     Cisco Catalyst Center.".format(str(input_param))
            self.module.fail_json(msg="MAC Address not exist:", response=str(self.msg))
        else:
            if current_configuration["family"] != "Unified AP":
                self.msg = "Provided device is not Access Point."
                self.module.fail_json(msg="MAC Address is not Access point")

        return accesspoint_exists, current_configuration

    def get_current_config(self, input_config):
        """
        Retrieves the current configuration of an access point and site releated details
        from Cisco Catalyst Center.

        Parameters:
          - self (object): An instance of the class containing the method.
          - input_config (dict): A dictionary containing the input configuration details.
        Returns:
            A tuple containing a boolean indicating if the access point and site exists and a
            dictionary of the current configuration based on the input given from
            playbook either mac_address or management_ip_address or hostname
            (
                True
                {
                    "ap_name": "NFW-AP1-9130AXE",
                    "eth_mac": "34:5d:a8:0e:20:b4",
                    "led_brightnessLevel": 3,
                    "led_status": "Enabled",
                    "location": "LTTS",
                    "mac_address": "90:e9:5e:03:f3:40"
                }
            )
        Description:
            Queries the Cisco Catalyst Center for the existence of an Access Point
            using the provided input configuration details such as MAC address,
            management IP address, or hostname. If found, it retrieves the current
            Access Point configuration and returns it.
        """
        self.log("Starting to retrieve current configuration with input: {0}".format(str(input_config)), "INFO")
        accesspoint_exists, current_configuration = self.get_accesspoint_details(
            input_config)
        self.log("Access point exists: {0}, Current configuration: {1}"
                 .format(accesspoint_exists, current_configuration), "INFO")

        if input_config.get("site"):
            site_exists, current_site = self.site_exists(input_config)
            self.log("Site exists: {0}, Current site: {1}".format(site_exists, current_site), "INFO")

            if site_exists:
                self.payload.update({
                    "site_exists": site_exists,
                    "current_site": current_site,
                    "site_changes": self.get_site_device(current_site["site_id"],
                                                         current_configuration["mac_address"],
                                                         site_exists, current_site, current_configuration)
                })
                provision_status, wlc_details = self.verify_ap_provision(
                    current_configuration["associated_wlc_ip"])
                self.payload["wlc_provision_status"] = provision_status
                self.log("WLC provision status: {0}".format(provision_status), "INFO")

        if accesspoint_exists:
            self.payload["access_point_details"] = current_configuration
            ap_ethernet_mac_address = current_configuration["ap_ethernet_mac_address"]
            ap_config_exists, current_configuration = self.get_accesspoint_config(
                ap_ethernet_mac_address)
            self.log("Access point configuration exists: {0}, Current configuration: {1}"
                     .format(ap_config_exists, str(current_configuration)), "INFO")

            if ap_config_exists:
                self.payload["access_point_config"] = current_configuration
                self.log("Updated payload with access point configuration: {0}".format(str(self.payload)), "INFO")

        self.log("Completed retrieving current configuration. Access point exists: {0}, Current configuration: {1}"
                 .format(accesspoint_exists, current_configuration), "INFO")
        return (accesspoint_exists, current_configuration)

    def get_accesspoint_config(self, ap_ethernet_mac_address):
        """
        Retrieves the access point configuration data from Cisco Catalyst Center.

        Parameters:
        - self (object): An instance of the class containing the method.
        - ap_ethernet_mac_address (str): The Ethernet MAC address of the access point.
        - tuple: A tuple containing a boolean indicating if the access point exists and
            a dictionary of the current configuration.
        Returns:
            (
                True,
                {
                    "ap_name": "NFW-AP1-9130AXE",
                    "eth_mac": "34:5d:a8:0e:20:b4",
                    "led_brightnessLevel": 3,
                    "led_status": "Enabled",
                    "location": "LTTS",
                    "mac_address": "90:e9:5e:03:f3:40"
                }
            )
        Description:
            Requests the current configuration of an access point from the Cisco Catalyst Center
            using the Ethernet MAC address. The response is then processed and returned
            as a dictionary.
        """
        input_param = {}
        input_param["key"] = ap_ethernet_mac_address
        current_configuration = {}
        accesspoint_config_exists = False

        try:
            ap_config_response = self.dnac._exec(
                family="wireless",
                function="get_access_point_configuration",
                params=input_param,
            )

            if ap_config_response:
                self.keymap = self.map_config_key_to_api_param(self.keymap, ap_config_response)
                current_configuration = self.camel_to_snake_case(ap_config_response)
                self.log("Received API response from get_access_point_configuration: {0}".format(self.pprint(current_configuration)), "INFO")
                accesspoint_config_exists = True

        except Exception as e:
            self.log("Unable to get the Accesspoint configuration for '{0}'.".format(str(input_param) + str(e)), "WARNING")

        return (accesspoint_config_exists, current_configuration)

    def site_exists(self, input_config):
        """
        Checks if the site exists in Cisco Catalyst Center and retrieves current site details
        if they exist.

        Parameters:
        - self (object): An instance of the class containing the method.
        - input_config (dict): A dictionary containing the input configuration details.

        Returns:
        A tuple containing a boolean indicating if the site exists and a dictionary of the
        current site details.

        Description:
        Checks the existence of a site in Cisco Catalyst Center using the provided site details
        from the input configuration. If the site is found, returns current site details;
        otherwise, logs errors and fails the function.
        """
        site_exists = False
        floor_name = None
        parent_name = None
        floor = input_config.get("site").get("floor")
        if floor:
            floor_name = floor.get("name")
            parent_name = floor.get("parent_name")

        current_site = {}
        if floor_name and parent_name:
            site_name = parent_name + "/" + floor_name
            self.want["site_name"] = site_name
            try:
<<<<<<< HEAD
                if self.dnac_version <= self.version_2_3_5_3:
                    response = self.dnac._exec(
                        family="sites",
                        function='get_site',
                        op_modifies=True,
                        params={"name": site_name},
                    )
                    if response.get("response"):
                        site = response["response"][0]
                        self.log("Site response: {0}".format(self.pprint(site)), "INFO")
                        location = get_dict_result(site.get("additionalInfo"), 'nameSpace', "Location")
                        type_info = location.get("attributes", {}).get("type")

                        if type_info == "floor":
                            site_info = {
                                "floor": {
                                    "name": site.get("name"),
                                    "parentName": site.get("siteNameHierarchy").split(
                                        "/" + site.get("name"))[0]
                                }
=======
                response = self.dnac._exec(
                    family="sites",
                    function="get_site",
                    op_modifies=True,
                    params={"name": site_name},
                )
                if response.get("response"):
                    site = response["response"][0]
                    self.log("Site response: {0}".format(self.pprint(site)), "INFO")
                    location = get_dict_result(site.get("additionalInfo"), "nameSpace", "Location")
                    type_info = location.get("attributes", {}).get("type")

                    if type_info == "floor":
                        site_info = {
                            "floor": {
                                "name": site.get("name"),
                                "parentName": site.get("siteNameHierarchy").split(
                                    "/" + site.get("name"))[0]
>>>>>>> e89dbcc2
                            }

                        current_site = {
                            "type": type_info,
                            "site": site_info,
                            "site_id": site.get("id"),
                            "site_name": site_info["floor"]["parentName"] + "/" + site_info["floor"]["name"]
                        }
                        self.log('Current site details: {0}'.format(str(current_site)), "INFO")
                        self.log("Site '{0}' exists in Cisco Catalyst Center".format(site.get("name")), "INFO")
                        site_exists = True

                else:
                    response = self.dnac._exec(
                        family="site_design",
                        function='get_sites',
                        op_modifies=True,
                        params={"nameHierarchy": site_name},
                    )
                    if response.get("response"):
                        site = response["response"][0]
                        self.log("Site response: {0}".format(self.pprint(site)), "INFO")
                        type_info = site.get("type")

                        if type_info == "floor":
                            site_info = {
                                "floor": {
                                    "name": site.get("name"),
                                    "parentName": site.get("nameHierarchy").split(
                                        "/" + site.get("name"))[0]
                                }
                            }

                        current_site = {
                            "type": type_info,
                            "site": site_info,
                            "site_id": site.get("id"),
                            "site_name": site_info["floor"]["parentName"] + "/" + site_info["floor"]["name"]
                        }
                        self.log('Current site details: {0}'.format(str(current_site)), "INFO")
                        self.log("Site '{0}' exists in Cisco Catalyst Center".format(site.get("name")), "INFO")
                        site_exists = True

<<<<<<< HEAD
=======
                    current_site = {
                        "type": type_info,
                        "site": site_info,
                        "site_id": site.get("id"),
                        "site_name": site_info["floor"]["parentName"] + "/" + site_info["floor"]["name"]
                    }
                    self.log("Current site details: {0}".format(str(current_site)), "INFO")
                    self.log("Site: {0} exists in Cisco Catalyst Center".format(site.get("name")), "INFO")
                    site_exists = True
>>>>>>> e89dbcc2
            except Exception as e:
                msg = "The provided site name '{0}' is either invalid or not present in the \
                        Cisco Catalyst Center.".format(self.want.get("site_name"))
                self.log(msg + str(e), "WARNING")
                self.module.fail_json(msg=msg)
                return site_exists, None

        return site_exists, current_site

    def get_site_device(self, site_id, ap_mac_address, site_exist=None, current_site=None, current_config=None):
        """
        Fetches device information associated with a specific site and checks if a given AP
        MAC address is present.

        Parameters:
            self (object): An instance of a class used for interacting with Cisco Catalyst Center.
            site_id (str): The identifier for the site whose devices are to be fetched.
            ap_mac_address (str): The MAC address of the Access Point (AP) device to check.

        Returns:
            bool: True if the AP MAC address is found in the site's devices, otherwise False.

        Description:
            This method utilizes the "get_membership" API to retrieve details about devices
            associated with the specified "site_id". It verifies if the AP device identified by
            "ap_mac_address" is among the devices retrieved for the site. If found, it logs a
            success message indicating presence; otherwise, it logs a failure message.

            If the AP MAC address is found in the site, the method returns True. If the device is
            not found or if an error occurs during the API call, it returns False.
        """
        try:
<<<<<<< HEAD
            if self.dnac_version <= self.version_2_3_5_3:
                response = self.dnac._exec(
                    family="sites",
                    function="get_membership",
                    op_modifies=True,
                    params={"site_id": site_id}
=======
            response = self.dnac._exec(
                family="sites",
                function="get_membership",
                op_modifies=True,
                params={"site_id": site_id}
            )

            if not response.get("device"):
                self.log("No device found in the site: {sId},".format(sId=site_id), "INFO")
                return False

            device_mac_info = []
            for device_info in response.get("device", []):
                response_list = device_info.get("response", [])
                for response_item in response_list:
                    mac_address = response_item.get("macAddress")
                    if mac_address:
                        device_mac_info.append(mac_address)

            if ap_mac_address in device_mac_info:
                self.log(
                    "Device with MAC address: {macAddress} found in site: {sId},"
                    "Proceeding with ap_site updation."
                    .format(macAddress=ap_mac_address, sId=site_id), "INFO"
>>>>>>> e89dbcc2
                )

                if not response.get("device"):
                    self.log("No device found in the site: {sId},".format(sId=site_id), "INFO")
                    return False

                device_mac_info = []
                for device_info in response.get('device', []):
                    response_list = device_info.get('response', [])
                    for response_item in response_list:
                        mac_address = response_item.get('macAddress')
                        if mac_address:
                            device_mac_info.append(mac_address)

                if ap_mac_address in device_mac_info:
                    self.log(
                        "Device with MAC address: {macAddress} found in site: {sId},"
                        "Proceeding with ap_site updation."
                        .format(macAddress=ap_mac_address, sId=site_id), "INFO"
                    )
                    return True
                else:
                    self.log("Given device not found on the site: {sId},".format(sId=site_id), "INFO")
                    return False

            else:
                response = self.dnac._exec(
                    family="site_design",
                    function="get_site_assigned_network_device",
                    op_modifies=True,
                    params={"id": current_config.get("id")}
                )
                self.log("Site Device response: {0}".format(self.pprint(response)), "INFO")

                if not response.get("response", {}).get("siteId"):
                    self.log("No site information found : {0},".format(site_id), "INFO")
                    return False

                response = response.get("response")
                if site_id == response.get("siteId") and response.get("deviceId") == current_config.get("id")\
                   and response.get("siteNameHierarchy") == current_site.get("site_name")\
                   and response.get("siteType") == current_site.get("type"):
                    self.log(
                        "Device with MAC address: {0} found in site: {1} Proceeding with ap_site updation."
                        .format(ap_mac_address, site_id), "INFO"
                    )
                    return True
                else:
                    self.log("No site information found : {0},".format(site_id), "INFO")
                    return False

        except Exception as e:
            self.log("Failed to execute the get_membership function {}\
                      Error: {}".format(site_id, str(e)), "ERROR")
            return False

    def verify_ap_provision(self, wlc_ip_address):
        """
        Verifies if the AP (device) is provisioned.

        Parameters:
            self (object): An instance of a class used for interacting with Cisco Catalyst Center.
            wlc_ip_address (str): The management IP address of the Wireless LAN Controller (WLC).

        Returns:
            tuple: A tuple containing the provisioning status ("success" or "failed") and
            the provisioning details or error message.

        Description:
            Checks if the WLC specified by the management IP address is provisioned.
            Returns "success" and details if provisioned, otherwise logs an error
            and returns "failed" with error details.
        """

        provision_status = "failed"
        provision_details = None
        device_management_ip_address = wlc_ip_address

        try:
            response = self.dnac._exec(
                family="sda",
                function="get_device_info",
                op_modifies=True,
                params={"device_management_ip_address": device_management_ip_address}
            )
            if response and response.get("status") == "success":
                self.log("Response from get_device_info: {0}".format(self.pprint(response)),
                         "INFO")
                self.log("WLC already provisioned.", "INFO")
                provision_status = "success"
                provision_details = self.pprint(response)

        except Exception as e:
            msg = "Wireles controller is not provisioned:"
            self.log(msg + str(e), "ERROR")
            provision_details = str(e)
            self.status = "failed"
            self.module.fail_json(msg=msg, response=provision_details)

        return provision_status, provision_details

    def assign_device_to_site(self):
        """
        Assigning the site to
        """

        assign_network_device_to_site = {
            'deviceIds': [self.have.get("device_id")],
            'siteId': self.have.get("site_id"),
        }
        self.log("Assign device to site before update: {0} .".format(
            assign_network_device_to_site), "INFO")
        try:
            response = self.dnac._exec(
                family="site_design",
                function='assign_network_devices_to_a_site',
                op_modifies=True,
                params=assign_network_device_to_site
            )
            self.log("Response device to site: {0} .".format(response["response"]), "INFO")

            if response and isinstance(response, dict):
                task_id = response.get("response", {}).get("taskId")
                resync_retry_count = int(self.payload.get("dnac_api_task_timeout"))
                resync_retry_interval = int(self.payload.get("dnac_task_poll_interval"))

                while resync_retry_count:
                    task_details_response = self.get_task_details(task_id)
                    self.log("Status of the task: {0} .".format(self.status), "INFO")
                    responses = {}
                    if task_details_response.get("endTime") is not None:
                        if task_details_response.get("isError") is True:
                            self.result['changed'] = True if self.result['changed'] is True else False
                            self.status = "failed"
                            self.msg = "Unable to get success response, hence AP site not updated"
                            self.log(self.msg, "ERROR")
                            self.log("Task Details: {0} .".format(self.pprint(
                                task_details_response)), "ERROR")
                            responses["accesspoints_updates"] = {
                                "ap_assign_to_site_task_details": task_details_response,
                                "ap_assign_to_site_status": self.msg}
                            self.module.fail_json(msg=self.msg, response=responses)
                        else:
                            self.log("Task Details: {0} .".format(self.pprint(
                                task_details_response)), "INFO")
                            self.msg = "AP {0} Site - {1} updated Successfully".format(
                                self.have["current_ap_config"].get("ap_name"), self.have.get("site_id"))
                            self.log(self.msg, "INFO")
                            return True
                        break
                    time.sleep(resync_retry_interval)
                    resync_retry_count = resync_retry_count - 1
        except Exception as e:
            msg = "Unable to assign the site to the device:"
            self.log(msg + str(e), "ERROR")
            site_assgin_details = str(e)
            self.status = "failed"
            self.module.fail_json(msg=msg, response=site_assgin_details)

    def provision_device(self):
        """
        Provisions a device (AP) to a specific site.

        Parameters:
            self (object): An instance of a class used for interacting with Cisco Catalyst Center.

        Returns:
            tuple: A tuple containing the provisioning status ("SUCCESS" or "failed") and
            the provisioning details or error message.

        Description:
            Provisions an Access Point (AP) to a specified site using the provided
            site name hierarchy, RF profile, hostname, and AP type. Logs details
            and handles
        """
        provision_status = "failed"
        provision_details = None
        provision_params = None
        rf_profile = self.want.get("rf_profile")
        site_name_hierarchy = self.have.get("site_name_hierarchy")
        host_name = self.have.get("hostname")
        type_name = self.have.get("ap_type")
<<<<<<< HEAD
        device_id = self.have.get("device_id")
        site_id = self.have.get("site_id")

        try:
            if self.dnac_version <= self.version_2_3_5_3:
                if not site_name_hierarchy or not rf_profile or not host_name:
                    error_msg = ("Cannot provision device: Missing parameters - "
                                "site_name_hierarchy: {0}, rf_profile: {1}, host_name: {2}"
                                .format(site_name_hierarchy, rf_profile, host_name))
                    self.log(error_msg, "ERROR")
                    self.module.fail_json(msg=error_msg)

                provision_params = [{
                    "rfProfile": rf_profile,
                    "deviceName": host_name,
                    "type": type_name,
                    "siteNameHierarchy": site_name_hierarchy
                }]
                self.log('Before AP provision: {0}'.format(self.pprint(provision_params)), "INFO")
=======

        if not all([site_name_hierarchy, rf_profile, host_name]):
            error_msg = ("Cannot provision device: Missing parameters - site_name_hierarchy: {0}, rf_profile: {1}, host_name: {2}"
                         .format(site_name_hierarchy, rf_profile, host_name))
            self.log(error_msg, "ERROR")
            self.module.fail_json(msg=error_msg)

        provision_params = [{
            "rfProfile": rf_profile,
            "deviceName": host_name,
            "type": type_name,
            "siteNameHierarchy": site_name_hierarchy
        }]
        self.log("Current device details: {0}".format(self.pprint(provision_params)), "INFO")

        try:
            response = self.dnac._exec(
                family="wireless",
                function="ap_provision",
                op_modifies=True,
                params={"payload": provision_params},
            )

            self.log("Response from ap_provision: {0}".format(self.pprint(response)), "INFO")
        except Exception as e:
            error_msg = "An error occurred during device provisioning: {0}".format(str(e))
            self.log(error_msg, "ERROR")
            self.status = "failed"
>>>>>>> e89dbcc2

                response = self.dnac._exec(
                    family="wireless",
                    function='ap_provision',
                    op_modifies=True,
                    params={"payload": provision_params},
                )

<<<<<<< HEAD
                self.log('Response from ap_provision: {0}'.format(str(response.get("response"))), "INFO")
                if response and isinstance(response, dict):
                    executionid = response.get("executionId")
                    resync_retry_count = int(self.payload.get("dnac_api_task_timeout", 100))
                    resync_retry_interval = int(self.payload.get("dnac_task_poll_interval", 5))

                    while resync_retry_count:
                        execution_details = self.get_execution_details(executionid)
                        if execution_details.get("status") == "SUCCESS":
                            self.result['changed'] = True
                            self.result['response'] = execution_details
                            provision_status = "SUCCESS"
                            provision_details = execution_details
                            break
                        elif execution_details.get("bapiError"):
                            self.module.fail_json(msg=execution_details.get("bapiError"),
                                                response=execution_details)
                            break

                        time.sleep(resync_retry_interval)
                        resync_retry_count = resync_retry_count - 1
            else:
                if not rf_profile or not device_id or not site_id:
                    error_msg = ("Cannot provision device: Missing parameters - "
                                "device_id: {0}, rf_profile: {1}, site_id: {2}"
                                .format(device_id, rf_profile, site_id))
                    self.log(error_msg, "ERROR")
                    self.module.fail_json(msg=error_msg)

                provision_params = {
                    "rfProfileName": rf_profile,
                    "networkDevices": [{"deviceId": device_id}],
                    "siteId": site_id
                }
=======
                while resync_retry_count:
                    execution_details = self.get_execution_details(executionid)
                    if execution_details.get("status") == "SUCCESS":
                        self.result["changed"] = True
                        self.result["response"] = execution_details
                        provision_status = "SUCCESS"
                        provision_details = execution_details
                        break
                    elif execution_details.get("status") == "FAILURE":
                        self.module.fail_json(msg=execution_details.get("bapiError"),
                                              response=str(execution_details))
                        break
>>>>>>> e89dbcc2

                site_assign_status = self.assign_device_to_site()
                if site_assign_status:
                    self.log('Current device details: {0}'.format(self.pprint(provision_params)), "INFO")
                    response = self.dnac._exec(
                            family="wireless",
                            function='ap_provision',
                            op_modifies=True,
                            params={"payload": provision_params},
                        )
                    self.log('Response from ap_provision: {0}'.format(str(response.get("response"))), "INFO")

                    if response and isinstance(response, dict):
                        task_id = response.get("response", {}).get("taskId")
                        resync_retry_count = int(self.payload.get("dnac_api_task_timeout"))
                        resync_retry_interval = int(self.payload.get("dnac_task_poll_interval"))

                        while resync_retry_count:
                            task_details_response = self.get_task_details(task_id)
                            self.log("Status of the task: {0} .".format(self.status), "INFO")
                            responses = {}
                            if task_details_response.get("endTime") is not None:
                                if task_details_response.get("isError") is True:
                                    self.result['changed'] = True if self.result['changed'] is True else False
                                    self.status = "failed"
                                    self.msg = "Unable to get success response, hence not provisioned"
                                    self.log(self.msg, "ERROR")
                                    self.log("Task Details: {0} .".format(self.pprint(
                                        task_details_response)), "ERROR")
                                    responses["accesspoints_updates"] = {
                                        "ap_provision_task_details": {
                                            "error_code": task_details_response.get("errorCode"),
                                            "failure_reason": task_details_response.get("failureReason"),
                                            "is_error": task_details_response.get("isError")
                                        },
                                        "ap_provision_status": self.msg}
                                    self.module.fail_json(msg=self.msg, response=responses)
                                else:
                                    self.log("Task Details: {0} .".format(self.pprint(
                                        task_details_response)), "INFO")
                                    self.msg = "AP {0} provisioned Successfully".format(
                                        self.have["current_ap_config"].get("ap_name"))
                                    self.log(self.msg, "INFO")
                                    self.result['changed'] = True
                                    self.result['response'] = self.msg
                                    provision_status = "SUCCESS"
                                    provision_details = task_details_response
                                    break
                            time.sleep(resync_retry_interval)
                            resync_retry_count = resync_retry_count - 1

            self.log("Provisioned device with host: {0} to site: {1} successfully.".format(
                host_name, site_name_hierarchy), "INFO")
        except Exception as e:
            error_msg = "An error occurred during device provisioning: {0}".format(str(e))
            self.log(error_msg, "ERROR")
            self.msg = error_msg
            self.status = "failed"

        return provision_status, provision_details

    def compare_radio_config(self, current_radio, want_radio):
        """
        Compares the current radio configuration with the desired radio configuration and
        returns a dictionary of unmatched values.

        Parameters:
            self (object): An instance of a class used for interacting with Cisco Catalyst Center.
            current_radio (dict): A dictionary containing the current radio configuration.
            want_radio (dict): A dictionary containing the desired radio configuration.

        Returns:
            dict: A dictionary of unmatched configuration values.

        Description:
            This function checks the current radio configuration against the desired
            configuration for specific keys based on the radio slot ID. If discrepancies
            are found, they are collected and returned in a dictionary.
        """
        self.log("Starting radio configuration comparison.", "INFO")
        self.log("Current radio configuration: {}".format(current_radio), "INFO")
        self.log("Desired radio configuration: {}".format(want_radio), "INFO")
        available_key = {
            "_0": ("admin_status", "antenna_gain", "antenna_name", "radio_role_assignment",
                   "power_assignment_mode", "powerlevel", "channel_assignment_mode",
                   "channel_number", "cable_loss", "antenna_cable_name", "radio_type",
                   "radio_band"),
            "_1": ("admin_status", "antenna_gain", "antenna_name", "radio_role_assignment",
                   "power_assignment_mode", "powerlevel", "channel_assignment_mode",
                   "channel_number", "cable_loss", "antenna_cable_name", "channel_width",
                   "radio_type", "radio_band", "dual_radio_mode"),
            "_2": ("admin_status", "radio_role_assignment", "radio_type",
                   "power_assignment_mode", "powerlevel", "channel_assignment_mode",
                   "channel_number", "channel_width", "dual_radio_mode", "radio_band"),
            "_3": ("admin_status", "antenna_gain", "antenna_name", "radio_role_assignment",
                   "power_assignment_mode", "powerlevel", "channel_assignment_mode",
                   "channel_number", "cable_loss", "antenna_cable_name", "radio_band",
                   "channel_width", "radio_type"),
            "_4": ("admin_status", "antenna_gain", "antenna_name", "radio_role_assignment",
                   "power_assignment_mode", "powerlevel", "channel_assignment_mode",
                   "channel_number", "cable_loss", "antenna_cable_name", "dual_radio_mode",
                   "channel_width", "radio_type")
        }

        temp_dtos = {}
        unmatch_count = 0
        dtos_keys = list(want_radio.keys())
        slot_id_key = "_" + str(current_radio["slot_id"])
        self.log("Comparing keys for slot ID: {}".format(current_radio["slot_id"]), "INFO")

        for dto_key in dtos_keys:
            if dto_key in available_key[slot_id_key]:
                if dto_key == "antenna_name":
                    temp_dtos[dto_key] = want_radio[dto_key]
                    unmatch_count = unmatch_count + 1
                    self.log("Antenna name unmatched: {0}".format(want_radio[dto_key]), "INFO")
                elif dto_key == "cable_loss":
                    cable_loss = int(want_radio[dto_key])
                    antenna_gain = int(want_radio.get("antenna_gain", 0))
                    actual_gain = antenna_gain - cable_loss
                    if current_radio.get(self.keymap["antenna_gain"]) != actual_gain:
                        temp_dtos[dto_key] = cable_loss
                    self.log("Cable loss set to: {0}".format(want_radio[dto_key]), "INFO")
                elif dto_key == "antenna_cable_name":
                    temp_dtos[dto_key] = want_radio[dto_key]
                    self.log("Antenna cable name set to: {0}".format(want_radio[dto_key]), "INFO")
                elif dto_key == "radio_type":
                    temp_dtos[self.keymap[dto_key]] = want_radio[dto_key]
                    self.log("Radio type set to: {0}".format(want_radio[dto_key]), "INFO")
                elif dto_key == "radio_role_assignment":
                    temp_dtos[self.keymap[dto_key]] = want_radio[dto_key]
                    self.log("Radio Role Assignment set to: {0}".format(want_radio[dto_key]), "INFO")
                elif dto_key == "radio_band":
                    temp_dtos[self.keymap[dto_key]] = want_radio[dto_key]
                    self.log("Radio band set to: {0}".format(want_radio[dto_key]), "INFO")
                else:
                    if want_radio[dto_key] != current_radio[dto_key]:
                        temp_dtos[self.keymap[dto_key]] = want_radio[dto_key]
                        unmatch_count = unmatch_count + 1
                        self.log("Unmatched key {0}: current value {1}, desired value {2}"
                                 .format(dto_key, current_radio[dto_key], want_radio[dto_key]), "INFO")

        temp_dtos["unmatch"] = unmatch_count
        self.log("Total unmatched keys: {0}".format(unmatch_count), "INFO")
        self.log("Completed radio configuration comparison. Result: {0}".format(temp_dtos), "INFO")
        return temp_dtos

    def config_diff(self, current_ap_config):
        """
        Compares the desired AP configuration with the current configuration and identifies
        changes.

        Parameters:
            self (object): An instance of a class used for interacting with Cisco Catalyst Center.
            current_ap_config (dict): A dictionary containing the current AP configuration.

        Returns:
            dict: A dictionary with configuration updates needed to match the desired AP configuration.

        Example:
            functions = Accesspoint(module)
            final_input_data = functions.config_diff(current_ap_config)
        """
        update_config = {}

        if self.want and current_ap_config:
            if self.want.get("mac_address") == current_ap_config["mac_address"] or \
                    self.want.get("hostname") == current_ap_config["ap_name"] or \
                    self.want.get("management_ip_address") == self.have["ip_address"]:
                configurable_keys = list(self.want.keys())

                excluded_keys = ("mac_address", "hostname", "management_ip_address",
                                 "rf_profile", "site", "site_name")
                for value in excluded_keys:
                    if value in configurable_keys:
                        configurable_keys.remove(value)

                temp_dtos_list = []
                for each_key in configurable_keys :
                    if each_key == "ap_name":
                        if self.want["ap_name"] != current_ap_config.get("ap_name"):
                            update_config["apNameNew"] = self.want["ap_name"]
                            update_config["apName"] = current_ap_config.get("ap_name")
                    elif each_key == "is_assigned_site_as_location":
                        update_config["isAssignedSiteAsLocation"] = self.want["is_assigned_site_as_location"]
                    elif each_key in ("2.4ghz_radio", "5ghz_radio", "6ghz_radio",
                                      "xor_radio", "tri_radio"):
                        current_radio_dtos = current_ap_config.get("radio_dtos")
                        radio_data = {}
                        for each_radio in current_radio_dtos:
                            if each_key == "2.4ghz_radio" and each_radio["slot_id"] == 0:
                                radio_data = self.compare_radio_config(each_radio,
                                                                       self.want[each_key])
                            elif each_key == "5ghz_radio" and each_radio["slot_id"] == 1:
                                radio_data = self.compare_radio_config(each_radio,
                                                                       self.want[each_key])
                            elif each_key == "6ghz_radio" and each_radio["slot_id"] == 2:
                                radio_data = self.compare_radio_config(each_radio,
                                                                       self.want[each_key])
                            elif each_key == "xor_radio" and each_radio["slot_id"] == 0:
                                radio_data = self.compare_radio_config(each_radio,
                                                                       self.want[each_key])
                            elif each_key == "tri_radio" and each_radio.get("dual_radio_mode") is not None:
                                radio_data = self.compare_radio_config(each_radio,
                                                                       self.want[each_key])
                        if radio_data.get("unmatch") != 0:
                            temp_dtos_list.append(radio_data)
                    elif each_key in ("clean_air_si_2.4ghz", "clean_air_si_5ghz",
                                      "clean_air_si_6ghz"):
                        current_radio_dtos = current_ap_config.get("radio_dtos")
                        for each_dtos in current_radio_dtos:
                            if each_key == "clean_air_si_2.4ghz" and each_dtos["slot_id"] == 0 \
                                    and each_dtos["clean_air_si"] != self.want.get(each_key):
                                update_config["cleanAirSI24"] = self.want[each_key]
                                break
                            elif each_key == "clean_air_si_5ghz" and each_dtos["slot_id"] == 1 \
                                    and each_dtos["clean_air_si"] != self.want.get(each_key):
                                update_config["cleanAirSI5"] = self.want[each_key]
                                break
                            elif each_key == "clean_air_si_6ghz" and each_dtos["slot_id"] == 2 \
                                    and each_dtos["clean_air_si"] != self.want.get(each_key):
                                update_config["cleanAirSI6"] = self.want[each_key]
                                break
                    else:
                        if self.want[each_key] != current_ap_config.get(each_key):
                            update_config[self.keymap[each_key]] = self.want[each_key]

                if temp_dtos_list:
                    update_config["radioConfigurations"] = temp_dtos_list
                if update_config.get("apName") is not None and \
                        update_config.get("apNameNew") is None:
                    del update_config["apName"]

                for ctrl_name in ["primary_controller_name", "secondary_controller_name", "tertiary_controller_name"]:
                    if ctrl_name == "primary_controller_name" and self.want.get(ctrl_name):
                        if self.want.get(ctrl_name) == "Inherit from site / Clear":
                            update_config[self.keymap[ctrl_name]] = self.want.get(ctrl_name)
                            update_config[self.keymap["primary_ip_address"]] = {}
                            update_config[self.keymap["primary_ip_address"]]["address"] = "0.0.0.0"
                            update_config[self.keymap["secondary_controller_name"]] = self.want.get(ctrl_name)
                            update_config[self.keymap["secondary_ip_address"]] = {}
                            update_config[self.keymap["secondary_ip_address"]]["address"] = "0.0.0.0"
                            update_config[self.keymap["tertiary_controller_name"]] = self.want.get(ctrl_name)
                            update_config[self.keymap["tertiary_ip_address"]] = {}
                            update_config[self.keymap["tertiary_ip_address"]]["address"] = "0.0.0.0"
                        else:
                            update_config[self.keymap[ctrl_name]] = self.want[ctrl_name]
                            update_config[self.keymap["primary_ip_address"]] = {}
                            if self.want.get("primary_ip_address", {}).get("address"):
                                update_config[self.keymap["primary_ip_address"]]["address"] = \
                                    self.want["primary_ip_address"]["address"]
                            else:
                                update_config[self.keymap["primary_ip_address"]]["address"] = "0.0.0.0"
                    elif ctrl_name == "secondary_controller_name" and self.want.get(ctrl_name):
                        if self.want.get(ctrl_name) == "Inherit from site / Clear":
                            update_config[self.keymap[ctrl_name]] = self.want.get(ctrl_name)
                            update_config[self.keymap["secondary_ip_address"]] = {}
                            update_config[self.keymap["secondary_ip_address"]]["address"] = "0.0.0.0"
                            update_config[self.keymap["tertiary_controller_name"]] = self.want.get(ctrl_name)
                            update_config[self.keymap["tertiary_ip_address"]] = {}
                            update_config[self.keymap["tertiary_ip_address"]]["address"] = "0.0.0.0"
                        else:
                            update_config[self.keymap[ctrl_name]] = self.want[ctrl_name]
                            update_config[self.keymap["secondary_ip_address"]] = {}
                            if self.want.get("secondary_ip_address", {}).get("address"):
                                update_config[self.keymap["secondary_ip_address"]]["address"] = \
                                    self.want["secondary_ip_address"]["address"]
                            else:
                                update_config[self.keymap["secondary_ip_address"]]["address"] = "0.0.0.0"
                    elif ctrl_name == "tertiary_controller_name" and self.want.get(ctrl_name):
                        if self.want.get(ctrl_name) == "Inherit from site / Clear":
                            update_config[self.keymap[ctrl_name]] = self.want.get(ctrl_name)
                            update_config[self.keymap["tertiary_ip_address"]] = {}
                            update_config[self.keymap["tertiary_ip_address"]]["address"] = "0.0.0.0"
                        else:
                            update_config[self.keymap[ctrl_name]] = self.want[ctrl_name]
                            update_config[self.keymap["tertiary_ip_address"]] = {}
                            if self.want.get("tertiary_ip_address", {}).get("address"):
                                update_config[self.keymap["tertiary_ip_address"]]["address"] = \
                                    self.want["tertiary_ip_address"]["address"]
                            else:
                                update_config[self.keymap["tertiary_ip_address"]]["address"] = "0.0.0.0"

                if update_config:
                    update_config["macAddress"] = current_ap_config["eth_mac"]

            if update_config:
                self.log("Consolidated config to update AP configuration: {0}"
                         .format(self.pprint(update_config)), "INFO")
                return update_config

            self.log("Playbook AP configuration remain same in current AP configration", "INFO")
            return None

    def update_ap_configuration(self, ap_config):
        """
        Updates the Access Point (AP) configuration based on the provided device data.

        Parameters:
            self (object): An instance of a class used for interacting with Cisco Catalyst Center.
            ap_config (dict): Final input config data response from config_diff.

        Returns:
            dict: A dictionary containing the task ID and URL from the update response.

        Example:
            functions = Accesspoint(module)
            final_input_data = functions.update_ap_configuration(ap_config)
        """

        self.log("Updating access point configuration information: {0}"
                 .format(ap_config["macAddress"]), "INFO")

        ap_config["apList"] = []
        temp_dict = {}

        if ap_config.get("adminStatus") is not None:
            ap_config["configureAdminStatus"] = True
            ap_config["adminStatus"] = True \
                if ap_config["adminStatus"] == "Enabled" else False

        if ap_config.get(self.keymap["ap_name"]) is not None:
            temp_dict[self.keymap["ap_name"]] = ap_config.get(self.keymap["ap_name"])
            temp_dict["apNameNew"] = ap_config["apNameNew"]
            temp_dict[self.keymap["mac_address"]] = ap_config[self.keymap["mac_address"]]
            del ap_config[self.keymap["ap_name"]]
            del ap_config["apNameNew"]
        elif ap_config.get(self.keymap["mac_address"]) is not None:
            temp_dict[self.keymap["mac_address"]] = ap_config.get(self.keymap["mac_address"])

        ap_config["apList"].append(temp_dict)

        if ap_config.get(self.keymap["location"]) is not None:
            ap_config["configureLocation"] = True

        if ap_config.get("isAssignedSiteAsLocation") is not None:
            ap_config["configureLocation"] = True
            ap_config["isAssignedSiteAsLocation"] = True \
                if ap_config["isAssignedSiteAsLocation"] == "Enabled" else False

        if ap_config.get(self.keymap["led_brightness_level"]) is not None:
            ap_config["configureLedBrightnessLevel"] = True

        if ap_config.get(self.keymap["led_status"]) is not None:
            ap_config["configureLedStatus"] = True
            ap_config[self.keymap["led_status"]] = True \
                if ap_config[self.keymap["led_status"]] == "Enabled" else False

        if ap_config.get(self.keymap["ap_mode"]) is not None:
            if ap_config.get(self.keymap["ap_mode"]) == "Local":
                ap_config[self.keymap["ap_mode"]] = 0
            elif ap_config.get(self.keymap["ap_mode"]) == "Monitor":
                ap_config[self.keymap["ap_mode"]] = 1
            elif ap_config.get(self.keymap["ap_mode"]) == "Sniffer":
                ap_config[self.keymap["ap_mode"]] = 4
            else:
                ap_config[self.keymap["ap_mode"]] = 5
            ap_config["configureApMode"] = True

        if ap_config.get(self.keymap["primary_controller_name"]) is not None or \
                ap_config.get(self.keymap["secondary_controller_name"]) is not None or \
                ap_config.get(self.keymap["tertiary_controller_name"]) is not None or \
                ap_config.get(self.keymap["primary_ip_address"]) is not None or \
                ap_config.get(self.keymap["secondary_ip_address"]) is not None or \
                ap_config.get(self.keymap["tertiary_ip_address"]) is not None :
            ap_config["configureHAController"] = True

        if ap_config.get(self.keymap["failover_priority"]) is not None:
            if ap_config.get(self.keymap["failover_priority"]) == "Low":
                ap_config[self.keymap["failover_priority"]] = 1
            elif ap_config.get(self.keymap["failover_priority"]) == "Medium":
                ap_config[self.keymap["failover_priority"]] = 2
            elif ap_config.get(self.keymap["failover_priority"]) == "High":
                ap_config[self.keymap["failover_priority"]] = 3
            else:
                ap_config[self.keymap["failover_priority"]] = 4
            ap_config["configureFailoverPriority"] = True

        if ap_config.get("cleanAirSI24") is not None:
            ap_config["configureCleanAirSI24Ghz"] = True
            ap_config["cleanAirSI24"] = True \
                if ap_config["cleanAirSI24"] == "Enabled" else False

        if ap_config.get("cleanAirSI5") is not None:
            ap_config["configureCleanAirSI5Ghz"] = True
            ap_config["cleanAirSI5"] = True \
                if ap_config["cleanAirSI5"] == "Enabled" else False

        if ap_config.get("cleanAirSI6") is not None:
            ap_config["configureCleanAirSI6Ghz"] = True
            ap_config["cleanAirSI6"] = True \
                if ap_config["cleanAirSI6"] == "Enabled" else False

        if ap_config.get("radioConfigurations") is not None:
            radio_config_list = ap_config.get("radioConfigurations")
            temp_radio_dtos_list = []
            for each_radio in radio_config_list:
                radio_dtos = {}

                if each_radio.get(self.keymap["admin_status"]) is not None:
                    radio_dtos["configureAdminStatus"] = True
                    radio_dtos[self.keymap["admin_status"]] = True \
                        if each_radio[self.keymap["admin_status"]] == "Enabled" else False

                if each_radio.get(self.keymap["channel_assignment_mode"]) is not None:
                    radio_dtos[self.keymap["channel_assignment_mode"]] = 1 \
                        if each_radio[self.keymap["channel_assignment_mode"]] == "Global" else 2
                    radio_dtos["configureChannel"] = True

                if each_radio.get(self.keymap["channel_number"]) is not None:
                    radio_dtos[self.keymap["channel_number"]] = \
                        each_radio.get(self.keymap["channel_number"])
                    radio_dtos["configureChannel"] = True
                    radio_dtos[self.keymap["channel_assignment_mode"]] = 2

                if each_radio.get(self.keymap["channel_width"]) is not None:
                    if each_radio.get(self.keymap["channel_width"]) == "20 MHz":
                        radio_dtos[self.keymap["channel_width"]] = 3
                    elif each_radio.get(self.keymap["channel_width"]) == "40 MHz":
                        radio_dtos[self.keymap["channel_width"]] = 4
                    elif each_radio.get(self.keymap["channel_width"]) == "80 MHz":
                        radio_dtos[self.keymap["channel_width"]] = 5
                    elif each_radio.get(self.keymap["channel_width"]) == "160 MHz":
                        radio_dtos[self.keymap["channel_width"]] = 6
                    else:
                        radio_dtos[self.keymap["channel_width"]] = 7
                    radio_dtos["configureChannelWidth"] = True

                if each_radio.get(self.keymap["power_assignment_mode"]) is not None:
                    if each_radio[self.keymap["power_assignment_mode"]] == "Global":
                        radio_dtos[self.keymap["power_assignment_mode"]] = 1
                    else:
                        radio_dtos[self.keymap["power_assignment_mode"]] = 2
                    radio_dtos["configurePower"] = True

                if each_radio.get(self.keymap["powerlevel"]) is not None:
                    radio_dtos[self.keymap["powerlevel"]] = \
                        each_radio.get(self.keymap["powerlevel"])
                    radio_dtos[self.keymap["power_assignment_mode"]] = 2
                    radio_dtos["configurePower"] = True

                if each_radio.get("antenna_cable_name") is not None:
                    radio_dtos["antennaCableName"] = \
                        each_radio.get("antenna_cable_name")
                    radio_dtos["configureAntennaCable"] = True

                if each_radio.get("antenna_name") is not None:
                    radio_dtos["antennaPatternName"] = each_radio.get("antenna_name")
                    radio_dtos["configureAntennaPatternName"] = True

                if each_radio.get(self.keymap["radio_band"]) is not None:
                    radio_dtos[self.keymap["radio_band"]] = "RADIO24" \
                        if each_radio[self.keymap["radio_band"]] == "2.4 GHz" else "RADIO5"

                if each_radio.get(self.keymap["radio_role_assignment"]) is not None:
                    if each_radio.get(self.keymap["radio_role_assignment"]) == "Auto":
                        radio_dtos[self.keymap["radio_role_assignment"]] = "AUTO"
                    elif each_radio.get(self.keymap["radio_role_assignment"]) == "Client-Serving":
                        radio_dtos[self.keymap["radio_role_assignment"]] = "SERVING"
                    else:
                        radio_dtos[self.keymap["radio_role_assignment"]] = "MONITOR"
                    radio_dtos["configureRadioRoleAssignment"] = True

                if each_radio.get(self.keymap["radio_type"]) is not None:
                    radio_dtos[self.keymap["radio_type"]] = \
                        each_radio.get(self.keymap["radio_type"])

                if each_radio.get("cable_loss") is not None:
                    radio_dtos["cableLoss"] = each_radio.get("cable_loss")
                    radio_dtos["antennaCableName"] = "other"
                    radio_dtos["configureAntennaCable"] = True

                if each_radio.get(self.keymap["antenna_gain"]) is not None:
                    if each_radio.get(self.keymap["antenna_gain"]) is not None and \
                            each_radio.get(self.keymap["antenna_gain"]) >= 0:
                        radio_dtos[self.keymap["antenna_gain"]] = \
                            each_radio.get(self.keymap["antenna_gain"])
                        radio_dtos["antennaPatternName"] = "other"
                        radio_dtos["configureAntennaPatternName"] = True

                temp_radio_dtos_list.append(radio_dtos)
            ap_config["radioConfigurations"] = temp_radio_dtos_list

        for key_to_remove in ("mac_address", "hostname", "management_ip_address", "macAddress"):
            if ap_config.get(key_to_remove):
                del ap_config[key_to_remove]

        self.log("Update access point before update: {0}".format(self.pprint(ap_config)), "INFO")
        try:
            response = self.dnac._exec(
                family="wireless",
                function="configure_access_points_v2",
                op_modifies=True,
                params={"payload": ap_config}
            )

            if response:
                response = response.get("response")
                self.log("Response of Access Point Configuration: {0}".format(
                    self.pprint(response)), "INFO")
                return dict(mac_address=self.have["mac_address"], response=response)

        except Exception as e:
            self.log("AP config update Error: {0} {1}".format(self.pprint(ap_config), str(e)),
                     "ERROR")
            return None

    def data_frame(self, fields_to_include=None, records=list):
        """
        Filters the input data to include only the specified fields.

        Parameters:
            fields_to_include (str): Comma-separated string of keys to display.
            records (list of dict): A list of dictionaries with only the specified fields.

        Returns:
            list: A list of dictionaries containing filtered records.

        Example:
            functions = Accesspoint(module)
            final_input_data = functions.data_frame(ap_selected_fields, device_records)
        """
        try:
            if records is None:
                return []

            records = self.camel_to_snake_case(records)

            if not fields_to_include or fields_to_include.strip() == "":
                return records

            field_names = [field.strip() for field in fields_to_include.split(",")]
            filtered_data = []

            for record in records:
                filtered_record = {}

                for field in field_names:
                    filtered_record[field] = record.get(field)

                filtered_data.append(filtered_record)

            return filtered_data

        except Exception as e:
            self.log("Unable to filter fields: {0}".format(str(e)) , "ERROR")
            return None

    def camel_to_snake_case(self, config):
        """
        Convert camel case keys to snake case keys in the config.

        Parameters:
            config (dict or list): Configuration data to be transformed.

        Returns:
            dict or list: Updated config with snake_case keys.
        """

        if isinstance(config, dict):
            new_config = {}
            for key, value in config.items():
                new_key = re.sub(r'([a-z0-9])([A-Z])', r'\1_\2', key).lower()
                new_value = self.camel_to_snake_case(value)
                new_config[new_key] = new_value
        elif isinstance(config, list):
            return [self.camel_to_snake_case(item) for item in config]
        else:
            return config

        return new_config

    def consolidate_output(self):
        """
        Bulk access point changes collect each output update in the response.

        Parameters:
            self (dict): A dictionary used to collect the execution results.

        Returns:
            dict: A dictionary containing the result of the access point update response.
        """
        each_result = {
            "changed": self.result["changed"],
            "response": self.result["response"].get("accesspoints_verify"),
        }
        self.payload["consolidated_result"].append(each_result)
        self.log("Each execution Result {0}".format(self.pprint(self.result)))
        self.result["changed"] = False

        for each_cosolidated in self.payload["consolidated_result"]:
            if each_cosolidated["changed"]:
                self.result["changed"] = True
                break

        if self.result["changed"]:
            self.status = "success"

        self.msg = self.pprint(self.payload["consolidated_result"])
        self.result["response"] = self.payload["consolidated_result"]
        self.log("Consolidated Result: {0}".format(self.pprint(self.result)))

        return self


def main():
    """ main entry point for module execution
    """
    accepoint_spec = {
        "dnac_host": {"required": True, "type": "str"},
        "dnac_port": {"type": "str", "default": "443"},
        "dnac_username": {"type": "str", "default": "admin", "aliases": ["user"]},
        "dnac_password": {"type": "str", "no_log": True},
        "dnac_verify": {"type": "bool", "default": "True"},
        "dnac_version": {"type": "str", "default": "2.2.3.3"},
        "dnac_debug": {"type": "bool", "default": False},
        "dnac_log": {"type": "bool", "default": False},
        "dnac_log_level": {"type": "str", "default": "WARNING"},
        "dnac_log_file_path": {"type": "str", "default": "dnac.log"},
        "config_verify": {"type": "bool", "default": False},
        "dnac_log_append": {"type": "bool", "default": True},
        "dnac_api_task_timeout": {"type": "int", "default": 1200},
        "dnac_task_poll_interval": {"type": "int", "default": 2},
        "next_task_after_interval": {"type": "int", "default": 5},
        "config": {"required": True, "type": "list", "elements": "dict"},
        "validate_response_schema": {"type": "bool", "default": True},
        "state": {"default": "merged", "choices": ["merged", "deleted"]}
    }
    module = AnsibleModule(
        argument_spec=accepoint_spec,
        supports_check_mode=True
    )

    ccc_network = Accesspoint(module)
    state = ccc_network.params.get("state")

    if state not in ccc_network.supported_states:
        ccc_network.status = "invalid"
        ccc_network.msg = "State {0} is invalid".format(state)
        ccc_network.check_return_status()

    ccc_network.validate_input_yml().check_return_status()
    config_verify = ccc_network.params.get("config_verify")

    for config in ccc_network.validated_config:
        ccc_network.reset_values()
        ccc_network.get_want(config).check_return_status()
        ccc_network.get_have(config).check_return_status()
        ccc_network.get_diff_state_apply[state](config).check_return_status()

        if config_verify:
            waiting_time_to_verify = 10
            ccc_network.log("Starting verify AP details after {0} seconds".format(
                str(waiting_time_to_verify)), "INFO")
            time.sleep(waiting_time_to_verify)
            ccc_network.verify_diff_state_apply[state](config).check_return_status()
            ccc_network.consolidate_output()

    module.exit_json(**ccc_network.result)


if __name__ == "__main__":
    main()<|MERGE_RESOLUTION|>--- conflicted
+++ resolved
@@ -2035,7 +2035,6 @@
             site_name = parent_name + "/" + floor_name
             self.want["site_name"] = site_name
             try:
-<<<<<<< HEAD
                 if self.dnac_version <= self.version_2_3_5_3:
                     response = self.dnac._exec(
                         family="sites",
@@ -2056,26 +2055,6 @@
                                     "parentName": site.get("siteNameHierarchy").split(
                                         "/" + site.get("name"))[0]
                                 }
-=======
-                response = self.dnac._exec(
-                    family="sites",
-                    function="get_site",
-                    op_modifies=True,
-                    params={"name": site_name},
-                )
-                if response.get("response"):
-                    site = response["response"][0]
-                    self.log("Site response: {0}".format(self.pprint(site)), "INFO")
-                    location = get_dict_result(site.get("additionalInfo"), "nameSpace", "Location")
-                    type_info = location.get("attributes", {}).get("type")
-
-                    if type_info == "floor":
-                        site_info = {
-                            "floor": {
-                                "name": site.get("name"),
-                                "parentName": site.get("siteNameHierarchy").split(
-                                    "/" + site.get("name"))[0]
->>>>>>> e89dbcc2
                             }
 
                         current_site = {
@@ -2119,18 +2098,6 @@
                         self.log("Site '{0}' exists in Cisco Catalyst Center".format(site.get("name")), "INFO")
                         site_exists = True
 
-<<<<<<< HEAD
-=======
-                    current_site = {
-                        "type": type_info,
-                        "site": site_info,
-                        "site_id": site.get("id"),
-                        "site_name": site_info["floor"]["parentName"] + "/" + site_info["floor"]["name"]
-                    }
-                    self.log("Current site details: {0}".format(str(current_site)), "INFO")
-                    self.log("Site: {0} exists in Cisco Catalyst Center".format(site.get("name")), "INFO")
-                    site_exists = True
->>>>>>> e89dbcc2
             except Exception as e:
                 msg = "The provided site name '{0}' is either invalid or not present in the \
                         Cisco Catalyst Center.".format(self.want.get("site_name"))
@@ -2163,39 +2130,12 @@
             not found or if an error occurs during the API call, it returns False.
         """
         try:
-<<<<<<< HEAD
             if self.dnac_version <= self.version_2_3_5_3:
                 response = self.dnac._exec(
                     family="sites",
                     function="get_membership",
                     op_modifies=True,
                     params={"site_id": site_id}
-=======
-            response = self.dnac._exec(
-                family="sites",
-                function="get_membership",
-                op_modifies=True,
-                params={"site_id": site_id}
-            )
-
-            if not response.get("device"):
-                self.log("No device found in the site: {sId},".format(sId=site_id), "INFO")
-                return False
-
-            device_mac_info = []
-            for device_info in response.get("device", []):
-                response_list = device_info.get("response", [])
-                for response_item in response_list:
-                    mac_address = response_item.get("macAddress")
-                    if mac_address:
-                        device_mac_info.append(mac_address)
-
-            if ap_mac_address in device_mac_info:
-                self.log(
-                    "Device with MAC address: {macAddress} found in site: {sId},"
-                    "Proceeding with ap_site updation."
-                    .format(macAddress=ap_mac_address, sId=site_id), "INFO"
->>>>>>> e89dbcc2
                 )
 
                 if not response.get("device"):
@@ -2248,7 +2188,7 @@
                     return False
 
         except Exception as e:
-            self.log("Failed to execute the get_membership function {}\
+            self.log("Failed to execute the get_membership function '{}'\
                       Error: {}".format(site_id, str(e)), "ERROR")
             return False
 
@@ -2378,7 +2318,6 @@
         site_name_hierarchy = self.have.get("site_name_hierarchy")
         host_name = self.have.get("hostname")
         type_name = self.have.get("ap_type")
-<<<<<<< HEAD
         device_id = self.have.get("device_id")
         site_id = self.have.get("site_id")
 
@@ -2398,36 +2337,6 @@
                     "siteNameHierarchy": site_name_hierarchy
                 }]
                 self.log('Before AP provision: {0}'.format(self.pprint(provision_params)), "INFO")
-=======
-
-        if not all([site_name_hierarchy, rf_profile, host_name]):
-            error_msg = ("Cannot provision device: Missing parameters - site_name_hierarchy: {0}, rf_profile: {1}, host_name: {2}"
-                         .format(site_name_hierarchy, rf_profile, host_name))
-            self.log(error_msg, "ERROR")
-            self.module.fail_json(msg=error_msg)
-
-        provision_params = [{
-            "rfProfile": rf_profile,
-            "deviceName": host_name,
-            "type": type_name,
-            "siteNameHierarchy": site_name_hierarchy
-        }]
-        self.log("Current device details: {0}".format(self.pprint(provision_params)), "INFO")
-
-        try:
-            response = self.dnac._exec(
-                family="wireless",
-                function="ap_provision",
-                op_modifies=True,
-                params={"payload": provision_params},
-            )
-
-            self.log("Response from ap_provision: {0}".format(self.pprint(response)), "INFO")
-        except Exception as e:
-            error_msg = "An error occurred during device provisioning: {0}".format(str(e))
-            self.log(error_msg, "ERROR")
-            self.status = "failed"
->>>>>>> e89dbcc2
 
                 response = self.dnac._exec(
                     family="wireless",
@@ -2436,7 +2345,6 @@
                     params={"payload": provision_params},
                 )
 
-<<<<<<< HEAD
                 self.log('Response from ap_provision: {0}'.format(str(response.get("response"))), "INFO")
                 if response and isinstance(response, dict):
                     executionid = response.get("executionId")
@@ -2471,20 +2379,6 @@
                     "networkDevices": [{"deviceId": device_id}],
                     "siteId": site_id
                 }
-=======
-                while resync_retry_count:
-                    execution_details = self.get_execution_details(executionid)
-                    if execution_details.get("status") == "SUCCESS":
-                        self.result["changed"] = True
-                        self.result["response"] = execution_details
-                        provision_status = "SUCCESS"
-                        provision_details = execution_details
-                        break
-                    elif execution_details.get("status") == "FAILURE":
-                        self.module.fail_json(msg=execution_details.get("bapiError"),
-                                              response=str(execution_details))
-                        break
->>>>>>> e89dbcc2
 
                 site_assign_status = self.assign_device_to_site()
                 if site_assign_status:
@@ -2536,10 +2430,10 @@
                             time.sleep(resync_retry_interval)
                             resync_retry_count = resync_retry_count - 1
 
-            self.log("Provisioned device with host: {0} to site: {1} successfully.".format(
+            self.log("Provisioned device with host '{0}' to site '{1}' successfully.".format(
                 host_name, site_name_hierarchy), "INFO")
         except Exception as e:
-            error_msg = "An error occurred during device provisioning: {0}".format(str(e))
+            error_msg = 'An error occurred during device provisioning: {0}'.format(str(e))
             self.log(error_msg, "ERROR")
             self.msg = error_msg
             self.status = "failed"
