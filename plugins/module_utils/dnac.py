--- conflicted
+++ resolved
@@ -510,7 +510,6 @@
             pass
         return None
 
-<<<<<<< HEAD
     def get_sites(self, site_name):
         """
         Retrieve site details from Cisco Catalyst Center based on the provided site name.
@@ -542,8 +541,6 @@
             self.log(f"An error occurred: {str(e)}", "ERROR")
             return None
 
-=======
->>>>>>> d688b5f4
     def generate_key(self):
         """
         Generate a new encryption key using Fernet.
